﻿<?xml version="1.0" encoding="utf-8"?>
<Project ToolsVersion="4.0" DefaultTargets="Build" xmlns="http://schemas.microsoft.com/developer/msbuild/2003">
  <Import Project="$(MSBuildExtensionsPath)\$(MSBuildToolsVersion)\Microsoft.Common.props" Condition="Exists('$(MSBuildExtensionsPath)\$(MSBuildToolsVersion)\Microsoft.Common.props')" />
  <PropertyGroup>
    <MinimumVisualStudioVersion>10.0</MinimumVisualStudioVersion>
    <Configuration Condition=" '$(Configuration)' == '' ">Debug</Configuration>
    <Platform Condition=" '$(Platform)' == '' ">AnyCPU</Platform>
    <ProjectGuid>{3E259A2C-D877-4ABC-A8ED-4C0AFDAED530}</ProjectGuid>
    <OutputType>Library</OutputType>
    <AppDesignerFolder>Properties</AppDesignerFolder>
    <RootNamespace>VDS.Common</RootNamespace>
    <AssemblyName>VDS.Common</AssemblyName>
    <TargetFrameworkVersion>v4.0</TargetFrameworkVersion>
    <TargetFrameworkProfile>Profile328</TargetFrameworkProfile>
    <FileAlignment>512</FileAlignment>
    <ProjectTypeGuids>{786C830F-07A1-408B-BD7F-6EE04809D6DB};{FAE04EC0-301F-11D3-BF4B-00C04F79EFBC}</ProjectTypeGuids>
    <FileUpgradeFlags>
    </FileUpgradeFlags>
    <UpgradeBackupLocation>
    </UpgradeBackupLocation>
    <OldToolsVersion>4.0</OldToolsVersion>
  </PropertyGroup>
  <PropertyGroup Condition=" '$(Configuration)|$(Platform)' == 'Debug|AnyCPU' ">
    <DebugSymbols>true</DebugSymbols>
    <DebugType>full</DebugType>
    <Optimize>false</Optimize>
    <OutputPath>bin\Debug\</OutputPath>
    <DefineConstants>TRACE;DEBUG;PORTABLE</DefineConstants>
    <ErrorReport>prompt</ErrorReport>
    <WarningLevel>4</WarningLevel>
    <DocumentationFile>bin\Debug\VDS.Common.XML</DocumentationFile>
  </PropertyGroup>
  <PropertyGroup Condition=" '$(Configuration)|$(Platform)' == 'Release|AnyCPU' ">
    <DebugType>pdbonly</DebugType>
    <Optimize>true</Optimize>
    <OutputPath>bin\Release\</OutputPath>
    <DefineConstants>TRACE;PORTABLE</DefineConstants>
    <ErrorReport>prompt</ErrorReport>
    <WarningLevel>4</WarningLevel>
    <DocumentationFile>bin\Release\VDS.Common.XML</DocumentationFile>
  </PropertyGroup>
  <PropertyGroup>
    <SignAssembly>true</SignAssembly>
  </PropertyGroup>
  <PropertyGroup>
    <AssemblyOriginatorKeyFile>..\..\VDS.Common.snk</AssemblyOriginatorKeyFile>
  </PropertyGroup>
  <ItemGroup>
    <Compile Include="Properties\AssemblyInfo.cs" />
  </ItemGroup>
  <Import Project="$(MSBuildExtensionsPath32)\Microsoft\Portable\$(TargetFrameworkVersion)\Microsoft.Portable.CSharp.targets" />
  <!-- To modify your build process, add your task inside one of the targets below and uncomment it. 
       Other similar extension points exist, see Microsoft.Common.targets.
  <Target Name="BeforeBuild">
  </Target>
  <Target Name="AfterBuild">
  </Target>
  -->
  <ItemGroup>
    <Compile Include="..\net40-client\Collections\ImmutableView.cs">
      <Link>Collections\ImmutableView.cs</Link>
    </Compile>
    <Compile Include="..\net40-client\Collections\MultiDictionary.cs">
      <Link>Collections\MultiDictionary.cs</Link>
    </Compile>
    <Compile Include="..\net40-client\Collections\TreeSortedDictionary.cs">
      <Link>Collections\TreeSortedDictionary.cs</Link>
    </Compile>
    <Compile Include="..\net40-client\Extensions.cs">
      <Link>Extensions.cs</Link>
    </Compile>
    <Compile Include="..\net40-client\References\NestedReference.cs">
      <Link>References\NestedReference.cs</Link>
    </Compile>
    <Compile Include="..\net40-client\References\ThreadIsolatedReference.cs">
      <Link>References\ThreadIsolatedReference.cs</Link>
    </Compile>
    <Compile Include="..\net40-client\Trees\AVLTree.cs">
      <Link>Trees\AVLTree.cs</Link>
    </Compile>
    <Compile Include="..\net40-client\Trees\BinaryTree.cs">
      <Link>Trees\BinaryTree.cs</Link>
    </Compile>
    <Compile Include="..\net40-client\Trees\BinaryTreeNode.cs">
      <Link>Trees\BinaryTreeNode.cs</Link>
    </Compile>
    <Compile Include="..\net40-client\Trees\ChildNodesEnumerable.cs">
      <Link>Trees\ChildNodesEnumerable.cs</Link>
    </Compile>
    <Compile Include="..\net40-client\Trees\ITree.cs">
      <Link>Trees\ITree.cs</Link>
    </Compile>
    <Compile Include="..\net40-client\Trees\ScapegoatTree.cs">
      <Link>Trees\ScapegoatTree.cs</Link>
    </Compile>
    <Compile Include="..\net40-client\Trees\TreeExtensions.cs">
      <Link>Trees\TreeExtensions.cs</Link>
    </Compile>
    <Compile Include="..\net40-client\Trees\UnbalancedBinaryTree.cs">
      <Link>Trees\UnbalancedBinaryTree.cs</Link>
    </Compile>
    <Compile Include="..\net40-client\Tries\StringTrie.cs">
      <Link>Tries\StringTrie.cs</Link>
    </Compile>
    <Compile Include="..\net40-client\Tries\Trie.cs">
      <Link>Tries\Trie.cs</Link>
    </Compile>
    <Compile Include="..\net40-client\Tries\TrieNode.cs">
      <Link>Tries\TrieNode.cs</Link>
    </Compile>
  </ItemGroup>
  <ItemGroup>
    <Reference Include="System" />
    <Reference Include="System.Core" />
  </ItemGroup>
  <ItemGroup />
  <PropertyGroup>
    <PreBuildEvent>"$(SolutionDir)Build\SyncProjects.exe" sync "$(SolutionDir)src\net40-client\VDS.Common.Net40.csproj" "$(ProjectPath)" "..\net40-client\\"</PreBuildEvent>
  </PropertyGroup>
  <ItemGroup>
    <Compile Include="..\net40-client\Tries\AbstractSparseTrieNode.cs">
      <Link>Tries\AbstractSparseTrieNode.cs</Link>
    </Compile>
    <Compile Include="..\net40-client\Tries\AbstractTrie.cs">
      <Link>Tries\AbstractTrie.cs</Link>
    </Compile>
    <Compile Include="..\net40-client\Tries\ITrie.cs">
      <Link>Tries\ITrie.cs</Link>
    </Compile>
    <Compile Include="..\net40-client\Tries\ITrieNode.cs">
      <Link>Tries\ITrieNode.cs</Link>
    </Compile>
    <Compile Include="..\net40-client\Tries\SparseTrie.cs">
      <Link>Tries\SparseTrie.cs</Link>
    </Compile>
    <Compile Include="..\net40-client\Tries\SparseTrieNode.cs">
      <Link>Tries\SparseTrieNode.cs</Link>
    </Compile>
  </ItemGroup>
  <ItemGroup>
    <Compile Include="..\net40-client\Tries\DescendantNodesEnumerable.cs">
      <Link>Tries\DescendantNodesEnumerable.cs</Link>
    </Compile>
  </ItemGroup>
  <ItemGroup>
    <Compile Include="..\net40-client\Tries\TrieValuesEnumerable.cs">
      <Link>Tries\TrieValuesEnumerable.cs</Link>
    </Compile>
  </ItemGroup>
  <ItemGroup>
    <Compile Include="..\net40-client\Collections\AbstractListBackedBoundedList.cs">
      <Link>Collections\AbstractListBackedBoundedList.cs</Link>
    </Compile>
    <Compile Include="..\net40-client\Collections\BoundedListOverflowPolicy.cs">
      <Link>Collections\BoundedListOverflowPolicy.cs</Link>
    </Compile>
    <Compile Include="..\net40-client\Collections\IBoundedList.cs">
      <Link>Collections\IBoundedList.cs</Link>
    </Compile>
  </ItemGroup>
  <ItemGroup>
    <Compile Include="..\net40-client\Collections\DiscardingBoundedList.cs">
      <Link>Collections\DiscardingBoundedList.cs</Link>
    </Compile>
  </ItemGroup>
  <ItemGroup>
    <Compile Include="..\net40-client\Collections\CappedBoundedList.cs">
      <Link>Collections\CappedBoundedList.cs</Link>
    </Compile>
  </ItemGroup>
  <ItemGroup>
    <Compile Include="..\net40-client\Collections\BinarySparseArray.cs">
      <Link>Collections\BinarySparseArray.cs</Link>
    </Compile>
    <Compile Include="..\net40-client\Collections\BlockSparseArray.cs">
      <Link>Collections\BlockSparseArray.cs</Link>
    </Compile>
    <Compile Include="..\net40-client\Collections\ISparseArray.cs">
      <Link>Collections\ISparseArray.cs</Link>
    </Compile>
    <Compile Include="..\net40-client\Collections\LinkedSparseArray.cs">
      <Link>Collections\LinkedSparseArray.cs</Link>
    </Compile>
    <Compile Include="..\net40-client\Filters\IBloomFilter.cs">
      <Link>Filters\IBloomFilter.cs</Link>
    </Compile>
  </ItemGroup>
  <ItemGroup>
    <Compile Include="..\net40-client\Filters\BaseBloomFilterParameters.cs">
      <Link>Filters\BaseBloomFilterParameters.cs</Link>
    </Compile>
    <Compile Include="..\net40-client\Filters\BaseNaiveBloomFilter.cs">
      <Link>Filters\BaseNaiveBloomFilter.cs</Link>
    </Compile>
    <Compile Include="..\net40-client\Filters\BloomFilterParameters.cs">
      <Link>Filters\BloomFilterParameters.cs</Link>
    </Compile>
    <Compile Include="..\net40-client\Filters\BloomUtils.cs">
      <Link>Filters\BloomUtils.cs</Link>
    </Compile>
    <Compile Include="..\net40-client\Filters\IBloomFilterParameters.cs">
      <Link>Filters\IBloomFilterParameters.cs</Link>
    </Compile>
    <Compile Include="..\net40-client\Filters\NaiveBloomFilter.cs">
      <Link>Filters\NaiveBloomFilter.cs</Link>
    </Compile>
    <Compile Include="..\net40-client\Filters\SparseNaiveBloomFilter.cs">
      <Link>Filters\SparseNaiveBloomFilter.cs</Link>
    </Compile>
  </ItemGroup>
  <ItemGroup>
    <Compile Include="..\net40-client\Filters\BaseBloomFilter.cs">
      <Link>Filters\BaseBloomFilter.cs</Link>
    </Compile>
  </ItemGroup>
  <ItemGroup>
<<<<<<< HEAD
    <Compile Include="..\net40-client\Collections\Enumerations\AddDistinctEnumerable.cs">
      <Link>Collections\Enumerations\AddDistinctEnumerable.cs</Link>
    </Compile>
    <Compile Include="..\net40-client\Collections\Enumerations\AddIfEmptyEnumerable.cs">
      <Link>Collections\Enumerations\AddIfEmptyEnumerable.cs</Link>
    </Compile>
    <Compile Include="..\net40-client\Collections\Enumerations\EnumerableExtensions.cs">
      <Link>Collections\Enumerations\EnumerableExtensions.cs</Link>
    </Compile>
    <Compile Include="..\net40-client\Collections\Enumerations\LongSkipEnumerable.cs">
      <Link>Collections\Enumerations\LongSkipEnumerable.cs</Link>
    </Compile>
    <Compile Include="..\net40-client\Collections\Enumerations\LongTakeEnumerable.cs">
      <Link>Collections\Enumerations\LongTakeEnumerable.cs</Link>
    </Compile>
    <Compile Include="..\net40-client\Collections\Enumerations\OmitAllEnumerable.cs">
      <Link>Collections\Enumerations\OmitAllEnumerable.cs</Link>
    </Compile>
    <Compile Include="..\net40-client\Collections\Enumerations\ReducedEnumerable.cs">
      <Link>Collections\Enumerations\ReducedEnumerable.cs</Link>
    </Compile>
    <Compile Include="..\net40-client\Collections\Enumerations\ReferenceEqualityComparer.cs">
      <Link>Collections\Enumerations\ReferenceEqualityComparer.cs</Link>
    </Compile>
    <Compile Include="..\net40-client\Collections\Enumerations\ReversedComparer.cs">
      <Link>Collections\Enumerations\ReversedComparer.cs</Link>
    </Compile>
    <Compile Include="..\net40-client\Collections\Enumerations\TopNEnumerable.cs">
      <Link>Collections\Enumerations\TopNEnumerable.cs</Link>
    </Compile>
    <Compile Include="..\net40-client\Collections\Enumerations\WrapperEnumerable.cs">
      <Link>Collections\Enumerations\WrapperEnumerable.cs</Link>
    </Compile>
    <Compile Include="..\net40-client\Collections\Enumerations\WrapperEnumerator.cs">
      <Link>Collections\Enumerations\WrapperEnumerator.cs</Link>
    </Compile>
=======
>>>>>>> c24f7885
    <Compile Include="..\net40-client\Filters\BaseHybridBloomFilter.cs">
      <Link>Filters\BaseHybridBloomFilter.cs</Link>
    </Compile>
    <Compile Include="..\net40-client\Filters\BaseFastBloomFilter.cs">
      <Link>Filters\BaseFastBloomFilter.cs</Link>
    </Compile>
    <Compile Include="..\net40-client\Filters\FastBloomFilter.cs">
      <Link>Filters\FastBloomFilter.cs</Link>
    </Compile>
    <Compile Include="..\net40-client\Filters\SparseHybridBloomFilter.cs">
      <Link>Filters\SparseHybridBloomFilter.cs</Link>
    </Compile>
    <Compile Include="..\net40-client\Filters\IBloomFilterStorage.cs">
      <Link>Filters\IBloomFilterStorage.cs</Link>
    </Compile>
    <Compile Include="..\net40-client\Filters\HybridBloomFilter.cs">
      <Link>Filters\HybridBloomFilter.cs</Link>
    </Compile>
    <Compile Include="..\net40-client\Filters\SparseFastBloomFilter.cs">
      <Link>Filters\SparseFastBloomFilter.cs</Link>
    </Compile>
    <Compile Include="..\net40-client\Filters\Storage\ArrayStorage.cs">
      <Link>Filters\Storage\ArrayStorage.cs</Link>
    </Compile>
    <Compile Include="..\net40-client\Filters\Storage\SparseArrayStorage.cs">
      <Link>Filters\Storage\SparseArrayStorage.cs</Link>
    </Compile>
  </ItemGroup>
<<<<<<< HEAD
=======
  <ItemGroup>
    <Compile Include="..\net40-client\Trees\IBinaryTreeNode.cs">
      <Link>Trees\IBinaryTreeNode.cs</Link>
    </Compile>
    <Compile Include="..\net40-client\Trees\IIndexAccessTree.cs">
      <Link>Trees\IIndexAccessTree.cs</Link>
    </Compile>
    <Compile Include="..\net40-client\Trees\ITreeNode.cs">
      <Link>Trees\ITreeNode.cs</Link>
    </Compile>
  </ItemGroup>
>>>>>>> c24f7885
</Project><|MERGE_RESOLUTION|>--- conflicted
+++ resolved
@@ -1,298 +1,321 @@
-﻿<?xml version="1.0" encoding="utf-8"?>
-<Project ToolsVersion="4.0" DefaultTargets="Build" xmlns="http://schemas.microsoft.com/developer/msbuild/2003">
-  <Import Project="$(MSBuildExtensionsPath)\$(MSBuildToolsVersion)\Microsoft.Common.props" Condition="Exists('$(MSBuildExtensionsPath)\$(MSBuildToolsVersion)\Microsoft.Common.props')" />
-  <PropertyGroup>
-    <MinimumVisualStudioVersion>10.0</MinimumVisualStudioVersion>
-    <Configuration Condition=" '$(Configuration)' == '' ">Debug</Configuration>
-    <Platform Condition=" '$(Platform)' == '' ">AnyCPU</Platform>
-    <ProjectGuid>{3E259A2C-D877-4ABC-A8ED-4C0AFDAED530}</ProjectGuid>
-    <OutputType>Library</OutputType>
-    <AppDesignerFolder>Properties</AppDesignerFolder>
-    <RootNamespace>VDS.Common</RootNamespace>
-    <AssemblyName>VDS.Common</AssemblyName>
-    <TargetFrameworkVersion>v4.0</TargetFrameworkVersion>
-    <TargetFrameworkProfile>Profile328</TargetFrameworkProfile>
-    <FileAlignment>512</FileAlignment>
-    <ProjectTypeGuids>{786C830F-07A1-408B-BD7F-6EE04809D6DB};{FAE04EC0-301F-11D3-BF4B-00C04F79EFBC}</ProjectTypeGuids>
-    <FileUpgradeFlags>
-    </FileUpgradeFlags>
-    <UpgradeBackupLocation>
-    </UpgradeBackupLocation>
-    <OldToolsVersion>4.0</OldToolsVersion>
-  </PropertyGroup>
-  <PropertyGroup Condition=" '$(Configuration)|$(Platform)' == 'Debug|AnyCPU' ">
-    <DebugSymbols>true</DebugSymbols>
-    <DebugType>full</DebugType>
-    <Optimize>false</Optimize>
-    <OutputPath>bin\Debug\</OutputPath>
-    <DefineConstants>TRACE;DEBUG;PORTABLE</DefineConstants>
-    <ErrorReport>prompt</ErrorReport>
-    <WarningLevel>4</WarningLevel>
-    <DocumentationFile>bin\Debug\VDS.Common.XML</DocumentationFile>
-  </PropertyGroup>
-  <PropertyGroup Condition=" '$(Configuration)|$(Platform)' == 'Release|AnyCPU' ">
-    <DebugType>pdbonly</DebugType>
-    <Optimize>true</Optimize>
-    <OutputPath>bin\Release\</OutputPath>
-    <DefineConstants>TRACE;PORTABLE</DefineConstants>
-    <ErrorReport>prompt</ErrorReport>
-    <WarningLevel>4</WarningLevel>
-    <DocumentationFile>bin\Release\VDS.Common.XML</DocumentationFile>
-  </PropertyGroup>
-  <PropertyGroup>
-    <SignAssembly>true</SignAssembly>
-  </PropertyGroup>
-  <PropertyGroup>
-    <AssemblyOriginatorKeyFile>..\..\VDS.Common.snk</AssemblyOriginatorKeyFile>
-  </PropertyGroup>
-  <ItemGroup>
-    <Compile Include="Properties\AssemblyInfo.cs" />
-  </ItemGroup>
-  <Import Project="$(MSBuildExtensionsPath32)\Microsoft\Portable\$(TargetFrameworkVersion)\Microsoft.Portable.CSharp.targets" />
-  <!-- To modify your build process, add your task inside one of the targets below and uncomment it. 
-       Other similar extension points exist, see Microsoft.Common.targets.
-  <Target Name="BeforeBuild">
-  </Target>
-  <Target Name="AfterBuild">
-  </Target>
-  -->
-  <ItemGroup>
-    <Compile Include="..\net40-client\Collections\ImmutableView.cs">
-      <Link>Collections\ImmutableView.cs</Link>
-    </Compile>
-    <Compile Include="..\net40-client\Collections\MultiDictionary.cs">
-      <Link>Collections\MultiDictionary.cs</Link>
-    </Compile>
-    <Compile Include="..\net40-client\Collections\TreeSortedDictionary.cs">
-      <Link>Collections\TreeSortedDictionary.cs</Link>
-    </Compile>
-    <Compile Include="..\net40-client\Extensions.cs">
-      <Link>Extensions.cs</Link>
-    </Compile>
-    <Compile Include="..\net40-client\References\NestedReference.cs">
-      <Link>References\NestedReference.cs</Link>
-    </Compile>
-    <Compile Include="..\net40-client\References\ThreadIsolatedReference.cs">
-      <Link>References\ThreadIsolatedReference.cs</Link>
-    </Compile>
-    <Compile Include="..\net40-client\Trees\AVLTree.cs">
-      <Link>Trees\AVLTree.cs</Link>
-    </Compile>
-    <Compile Include="..\net40-client\Trees\BinaryTree.cs">
-      <Link>Trees\BinaryTree.cs</Link>
-    </Compile>
-    <Compile Include="..\net40-client\Trees\BinaryTreeNode.cs">
-      <Link>Trees\BinaryTreeNode.cs</Link>
-    </Compile>
-    <Compile Include="..\net40-client\Trees\ChildNodesEnumerable.cs">
-      <Link>Trees\ChildNodesEnumerable.cs</Link>
-    </Compile>
-    <Compile Include="..\net40-client\Trees\ITree.cs">
-      <Link>Trees\ITree.cs</Link>
-    </Compile>
-    <Compile Include="..\net40-client\Trees\ScapegoatTree.cs">
-      <Link>Trees\ScapegoatTree.cs</Link>
-    </Compile>
-    <Compile Include="..\net40-client\Trees\TreeExtensions.cs">
-      <Link>Trees\TreeExtensions.cs</Link>
-    </Compile>
-    <Compile Include="..\net40-client\Trees\UnbalancedBinaryTree.cs">
-      <Link>Trees\UnbalancedBinaryTree.cs</Link>
-    </Compile>
-    <Compile Include="..\net40-client\Tries\StringTrie.cs">
-      <Link>Tries\StringTrie.cs</Link>
-    </Compile>
-    <Compile Include="..\net40-client\Tries\Trie.cs">
-      <Link>Tries\Trie.cs</Link>
-    </Compile>
-    <Compile Include="..\net40-client\Tries\TrieNode.cs">
-      <Link>Tries\TrieNode.cs</Link>
-    </Compile>
-  </ItemGroup>
-  <ItemGroup>
-    <Reference Include="System" />
-    <Reference Include="System.Core" />
-  </ItemGroup>
-  <ItemGroup />
-  <PropertyGroup>
-    <PreBuildEvent>"$(SolutionDir)Build\SyncProjects.exe" sync "$(SolutionDir)src\net40-client\VDS.Common.Net40.csproj" "$(ProjectPath)" "..\net40-client\\"</PreBuildEvent>
-  </PropertyGroup>
-  <ItemGroup>
-    <Compile Include="..\net40-client\Tries\AbstractSparseTrieNode.cs">
-      <Link>Tries\AbstractSparseTrieNode.cs</Link>
-    </Compile>
-    <Compile Include="..\net40-client\Tries\AbstractTrie.cs">
-      <Link>Tries\AbstractTrie.cs</Link>
-    </Compile>
-    <Compile Include="..\net40-client\Tries\ITrie.cs">
-      <Link>Tries\ITrie.cs</Link>
-    </Compile>
-    <Compile Include="..\net40-client\Tries\ITrieNode.cs">
-      <Link>Tries\ITrieNode.cs</Link>
-    </Compile>
-    <Compile Include="..\net40-client\Tries\SparseTrie.cs">
-      <Link>Tries\SparseTrie.cs</Link>
-    </Compile>
-    <Compile Include="..\net40-client\Tries\SparseTrieNode.cs">
-      <Link>Tries\SparseTrieNode.cs</Link>
-    </Compile>
-  </ItemGroup>
-  <ItemGroup>
-    <Compile Include="..\net40-client\Tries\DescendantNodesEnumerable.cs">
-      <Link>Tries\DescendantNodesEnumerable.cs</Link>
-    </Compile>
-  </ItemGroup>
-  <ItemGroup>
-    <Compile Include="..\net40-client\Tries\TrieValuesEnumerable.cs">
-      <Link>Tries\TrieValuesEnumerable.cs</Link>
-    </Compile>
-  </ItemGroup>
-  <ItemGroup>
-    <Compile Include="..\net40-client\Collections\AbstractListBackedBoundedList.cs">
-      <Link>Collections\AbstractListBackedBoundedList.cs</Link>
-    </Compile>
-    <Compile Include="..\net40-client\Collections\BoundedListOverflowPolicy.cs">
-      <Link>Collections\BoundedListOverflowPolicy.cs</Link>
-    </Compile>
-    <Compile Include="..\net40-client\Collections\IBoundedList.cs">
-      <Link>Collections\IBoundedList.cs</Link>
-    </Compile>
-  </ItemGroup>
-  <ItemGroup>
-    <Compile Include="..\net40-client\Collections\DiscardingBoundedList.cs">
-      <Link>Collections\DiscardingBoundedList.cs</Link>
-    </Compile>
-  </ItemGroup>
-  <ItemGroup>
-    <Compile Include="..\net40-client\Collections\CappedBoundedList.cs">
-      <Link>Collections\CappedBoundedList.cs</Link>
-    </Compile>
-  </ItemGroup>
-  <ItemGroup>
-    <Compile Include="..\net40-client\Collections\BinarySparseArray.cs">
-      <Link>Collections\BinarySparseArray.cs</Link>
-    </Compile>
-    <Compile Include="..\net40-client\Collections\BlockSparseArray.cs">
-      <Link>Collections\BlockSparseArray.cs</Link>
-    </Compile>
-    <Compile Include="..\net40-client\Collections\ISparseArray.cs">
-      <Link>Collections\ISparseArray.cs</Link>
-    </Compile>
-    <Compile Include="..\net40-client\Collections\LinkedSparseArray.cs">
-      <Link>Collections\LinkedSparseArray.cs</Link>
-    </Compile>
-    <Compile Include="..\net40-client\Filters\IBloomFilter.cs">
-      <Link>Filters\IBloomFilter.cs</Link>
-    </Compile>
-  </ItemGroup>
-  <ItemGroup>
-    <Compile Include="..\net40-client\Filters\BaseBloomFilterParameters.cs">
-      <Link>Filters\BaseBloomFilterParameters.cs</Link>
-    </Compile>
-    <Compile Include="..\net40-client\Filters\BaseNaiveBloomFilter.cs">
-      <Link>Filters\BaseNaiveBloomFilter.cs</Link>
-    </Compile>
-    <Compile Include="..\net40-client\Filters\BloomFilterParameters.cs">
-      <Link>Filters\BloomFilterParameters.cs</Link>
-    </Compile>
-    <Compile Include="..\net40-client\Filters\BloomUtils.cs">
-      <Link>Filters\BloomUtils.cs</Link>
-    </Compile>
-    <Compile Include="..\net40-client\Filters\IBloomFilterParameters.cs">
-      <Link>Filters\IBloomFilterParameters.cs</Link>
-    </Compile>
-    <Compile Include="..\net40-client\Filters\NaiveBloomFilter.cs">
-      <Link>Filters\NaiveBloomFilter.cs</Link>
-    </Compile>
-    <Compile Include="..\net40-client\Filters\SparseNaiveBloomFilter.cs">
-      <Link>Filters\SparseNaiveBloomFilter.cs</Link>
-    </Compile>
-  </ItemGroup>
-  <ItemGroup>
-    <Compile Include="..\net40-client\Filters\BaseBloomFilter.cs">
-      <Link>Filters\BaseBloomFilter.cs</Link>
-    </Compile>
-  </ItemGroup>
-  <ItemGroup>
-<<<<<<< HEAD
-    <Compile Include="..\net40-client\Collections\Enumerations\AddDistinctEnumerable.cs">
-      <Link>Collections\Enumerations\AddDistinctEnumerable.cs</Link>
-    </Compile>
-    <Compile Include="..\net40-client\Collections\Enumerations\AddIfEmptyEnumerable.cs">
-      <Link>Collections\Enumerations\AddIfEmptyEnumerable.cs</Link>
-    </Compile>
-    <Compile Include="..\net40-client\Collections\Enumerations\EnumerableExtensions.cs">
-      <Link>Collections\Enumerations\EnumerableExtensions.cs</Link>
-    </Compile>
-    <Compile Include="..\net40-client\Collections\Enumerations\LongSkipEnumerable.cs">
-      <Link>Collections\Enumerations\LongSkipEnumerable.cs</Link>
-    </Compile>
-    <Compile Include="..\net40-client\Collections\Enumerations\LongTakeEnumerable.cs">
-      <Link>Collections\Enumerations\LongTakeEnumerable.cs</Link>
-    </Compile>
-    <Compile Include="..\net40-client\Collections\Enumerations\OmitAllEnumerable.cs">
-      <Link>Collections\Enumerations\OmitAllEnumerable.cs</Link>
-    </Compile>
-    <Compile Include="..\net40-client\Collections\Enumerations\ReducedEnumerable.cs">
-      <Link>Collections\Enumerations\ReducedEnumerable.cs</Link>
-    </Compile>
-    <Compile Include="..\net40-client\Collections\Enumerations\ReferenceEqualityComparer.cs">
-      <Link>Collections\Enumerations\ReferenceEqualityComparer.cs</Link>
-    </Compile>
-    <Compile Include="..\net40-client\Collections\Enumerations\ReversedComparer.cs">
-      <Link>Collections\Enumerations\ReversedComparer.cs</Link>
-    </Compile>
-    <Compile Include="..\net40-client\Collections\Enumerations\TopNEnumerable.cs">
-      <Link>Collections\Enumerations\TopNEnumerable.cs</Link>
-    </Compile>
-    <Compile Include="..\net40-client\Collections\Enumerations\WrapperEnumerable.cs">
-      <Link>Collections\Enumerations\WrapperEnumerable.cs</Link>
-    </Compile>
-    <Compile Include="..\net40-client\Collections\Enumerations\WrapperEnumerator.cs">
-      <Link>Collections\Enumerations\WrapperEnumerator.cs</Link>
-    </Compile>
-=======
->>>>>>> c24f7885
-    <Compile Include="..\net40-client\Filters\BaseHybridBloomFilter.cs">
-      <Link>Filters\BaseHybridBloomFilter.cs</Link>
-    </Compile>
-    <Compile Include="..\net40-client\Filters\BaseFastBloomFilter.cs">
-      <Link>Filters\BaseFastBloomFilter.cs</Link>
-    </Compile>
-    <Compile Include="..\net40-client\Filters\FastBloomFilter.cs">
-      <Link>Filters\FastBloomFilter.cs</Link>
-    </Compile>
-    <Compile Include="..\net40-client\Filters\SparseHybridBloomFilter.cs">
-      <Link>Filters\SparseHybridBloomFilter.cs</Link>
-    </Compile>
-    <Compile Include="..\net40-client\Filters\IBloomFilterStorage.cs">
-      <Link>Filters\IBloomFilterStorage.cs</Link>
-    </Compile>
-    <Compile Include="..\net40-client\Filters\HybridBloomFilter.cs">
-      <Link>Filters\HybridBloomFilter.cs</Link>
-    </Compile>
-    <Compile Include="..\net40-client\Filters\SparseFastBloomFilter.cs">
-      <Link>Filters\SparseFastBloomFilter.cs</Link>
-    </Compile>
-    <Compile Include="..\net40-client\Filters\Storage\ArrayStorage.cs">
-      <Link>Filters\Storage\ArrayStorage.cs</Link>
-    </Compile>
-    <Compile Include="..\net40-client\Filters\Storage\SparseArrayStorage.cs">
-      <Link>Filters\Storage\SparseArrayStorage.cs</Link>
-    </Compile>
-  </ItemGroup>
-<<<<<<< HEAD
-=======
-  <ItemGroup>
-    <Compile Include="..\net40-client\Trees\IBinaryTreeNode.cs">
-      <Link>Trees\IBinaryTreeNode.cs</Link>
-    </Compile>
-    <Compile Include="..\net40-client\Trees\IIndexAccessTree.cs">
-      <Link>Trees\IIndexAccessTree.cs</Link>
-    </Compile>
-    <Compile Include="..\net40-client\Trees\ITreeNode.cs">
-      <Link>Trees\ITreeNode.cs</Link>
-    </Compile>
-  </ItemGroup>
->>>>>>> c24f7885
+﻿<?xml version="1.0" encoding="utf-8"?>
+<Project ToolsVersion="4.0" DefaultTargets="Build" xmlns="http://schemas.microsoft.com/developer/msbuild/2003">
+  <Import Project="$(MSBuildExtensionsPath)\$(MSBuildToolsVersion)\Microsoft.Common.props" Condition="Exists('$(MSBuildExtensionsPath)\$(MSBuildToolsVersion)\Microsoft.Common.props')" />
+  <PropertyGroup>
+    <MinimumVisualStudioVersion>10.0</MinimumVisualStudioVersion>
+    <Configuration Condition=" '$(Configuration)' == '' ">Debug</Configuration>
+    <Platform Condition=" '$(Platform)' == '' ">AnyCPU</Platform>
+    <ProjectGuid>{3E259A2C-D877-4ABC-A8ED-4C0AFDAED530}</ProjectGuid>
+    <OutputType>Library</OutputType>
+    <AppDesignerFolder>Properties</AppDesignerFolder>
+    <RootNamespace>VDS.Common</RootNamespace>
+    <AssemblyName>VDS.Common</AssemblyName>
+    <TargetFrameworkVersion>v4.0</TargetFrameworkVersion>
+    <TargetFrameworkProfile>Profile328</TargetFrameworkProfile>
+    <FileAlignment>512</FileAlignment>
+    <ProjectTypeGuids>{786C830F-07A1-408B-BD7F-6EE04809D6DB};{FAE04EC0-301F-11D3-BF4B-00C04F79EFBC}</ProjectTypeGuids>
+    <FileUpgradeFlags>
+    </FileUpgradeFlags>
+    <UpgradeBackupLocation>
+    </UpgradeBackupLocation>
+    <OldToolsVersion>4.0</OldToolsVersion>
+  </PropertyGroup>
+  <PropertyGroup Condition=" '$(Configuration)|$(Platform)' == 'Debug|AnyCPU' ">
+    <DebugSymbols>true</DebugSymbols>
+    <DebugType>full</DebugType>
+    <Optimize>false</Optimize>
+    <OutputPath>bin\Debug\</OutputPath>
+    <DefineConstants>TRACE;DEBUG;PORTABLE</DefineConstants>
+    <ErrorReport>prompt</ErrorReport>
+    <WarningLevel>4</WarningLevel>
+    <DocumentationFile>bin\Debug\VDS.Common.XML</DocumentationFile>
+  </PropertyGroup>
+  <PropertyGroup Condition=" '$(Configuration)|$(Platform)' == 'Release|AnyCPU' ">
+    <DebugType>pdbonly</DebugType>
+    <Optimize>true</Optimize>
+    <OutputPath>bin\Release\</OutputPath>
+    <DefineConstants>TRACE;PORTABLE</DefineConstants>
+    <ErrorReport>prompt</ErrorReport>
+    <WarningLevel>4</WarningLevel>
+    <DocumentationFile>bin\Release\VDS.Common.XML</DocumentationFile>
+  </PropertyGroup>
+  <PropertyGroup>
+    <SignAssembly>true</SignAssembly>
+  </PropertyGroup>
+  <PropertyGroup>
+    <AssemblyOriginatorKeyFile>..\..\VDS.Common.snk</AssemblyOriginatorKeyFile>
+  </PropertyGroup>
+  <ItemGroup>
+    <Compile Include="Properties\AssemblyInfo.cs" />
+  </ItemGroup>
+  <Import Project="$(MSBuildExtensionsPath32)\Microsoft\Portable\$(TargetFrameworkVersion)\Microsoft.Portable.CSharp.targets" />
+  <!-- To modify your build process, add your task inside one of the targets below and uncomment it. 
+       Other similar extension points exist, see Microsoft.Common.targets.
+  <Target Name="BeforeBuild">
+  </Target>
+  <Target Name="AfterBuild">
+  </Target>
+  -->
+  <ItemGroup>
+    <Compile Include="..\net40-client\Collections\ImmutableView.cs">
+      <Link>Collections\ImmutableView.cs</Link>
+    </Compile>
+    <Compile Include="..\net40-client\Collections\MultiDictionary.cs">
+      <Link>Collections\MultiDictionary.cs</Link>
+    </Compile>
+    <Compile Include="..\net40-client\Collections\TreeSortedDictionary.cs">
+      <Link>Collections\TreeSortedDictionary.cs</Link>
+    </Compile>
+    <Compile Include="..\net40-client\Extensions.cs">
+      <Link>Extensions.cs</Link>
+    </Compile>
+    <Compile Include="..\net40-client\References\NestedReference.cs">
+      <Link>References\NestedReference.cs</Link>
+    </Compile>
+    <Compile Include="..\net40-client\References\ThreadIsolatedReference.cs">
+      <Link>References\ThreadIsolatedReference.cs</Link>
+    </Compile>
+    <Compile Include="..\net40-client\Trees\AVLTree.cs">
+      <Link>Trees\AVLTree.cs</Link>
+    </Compile>
+    <Compile Include="..\net40-client\Trees\BinaryTree.cs">
+      <Link>Trees\BinaryTree.cs</Link>
+    </Compile>
+    <Compile Include="..\net40-client\Trees\BinaryTreeNode.cs">
+      <Link>Trees\BinaryTreeNode.cs</Link>
+    </Compile>
+    <Compile Include="..\net40-client\Trees\ChildNodesEnumerable.cs">
+      <Link>Trees\ChildNodesEnumerable.cs</Link>
+    </Compile>
+    <Compile Include="..\net40-client\Trees\ITree.cs">
+      <Link>Trees\ITree.cs</Link>
+    </Compile>
+    <Compile Include="..\net40-client\Trees\ScapegoatTree.cs">
+      <Link>Trees\ScapegoatTree.cs</Link>
+    </Compile>
+    <Compile Include="..\net40-client\Trees\TreeExtensions.cs">
+      <Link>Trees\TreeExtensions.cs</Link>
+    </Compile>
+    <Compile Include="..\net40-client\Trees\UnbalancedBinaryTree.cs">
+      <Link>Trees\UnbalancedBinaryTree.cs</Link>
+    </Compile>
+    <Compile Include="..\net40-client\Tries\StringTrie.cs">
+      <Link>Tries\StringTrie.cs</Link>
+    </Compile>
+    <Compile Include="..\net40-client\Tries\Trie.cs">
+      <Link>Tries\Trie.cs</Link>
+    </Compile>
+    <Compile Include="..\net40-client\Tries\TrieNode.cs">
+      <Link>Tries\TrieNode.cs</Link>
+    </Compile>
+  </ItemGroup>
+  <ItemGroup>
+    <Reference Include="System" />
+    <Reference Include="System.Core" />
+  </ItemGroup>
+  <ItemGroup />
+  <PropertyGroup>
+    <PreBuildEvent>"$(SolutionDir)Build\SyncProjects.exe" sync "$(SolutionDir)src\net40-client\VDS.Common.Net40.csproj" "$(ProjectPath)" "..\net40-client\\"</PreBuildEvent>
+  </PropertyGroup>
+  <ItemGroup>
+    <Compile Include="..\net40-client\Tries\AbstractSparseTrieNode.cs">
+      <Link>Tries\AbstractSparseTrieNode.cs</Link>
+    </Compile>
+    <Compile Include="..\net40-client\Tries\AbstractTrie.cs">
+      <Link>Tries\AbstractTrie.cs</Link>
+    </Compile>
+    <Compile Include="..\net40-client\Tries\ITrie.cs">
+      <Link>Tries\ITrie.cs</Link>
+    </Compile>
+    <Compile Include="..\net40-client\Tries\ITrieNode.cs">
+      <Link>Tries\ITrieNode.cs</Link>
+    </Compile>
+    <Compile Include="..\net40-client\Tries\SparseTrie.cs">
+      <Link>Tries\SparseTrie.cs</Link>
+    </Compile>
+    <Compile Include="..\net40-client\Tries\SparseTrieNode.cs">
+      <Link>Tries\SparseTrieNode.cs</Link>
+    </Compile>
+  </ItemGroup>
+  <ItemGroup>
+    <Compile Include="..\net40-client\Tries\DescendantNodesEnumerable.cs">
+      <Link>Tries\DescendantNodesEnumerable.cs</Link>
+    </Compile>
+  </ItemGroup>
+  <ItemGroup>
+    <Compile Include="..\net40-client\Tries\TrieValuesEnumerable.cs">
+      <Link>Tries\TrieValuesEnumerable.cs</Link>
+    </Compile>
+  </ItemGroup>
+  <ItemGroup>
+    <Compile Include="..\net40-client\Collections\AbstractListBackedBoundedList.cs">
+      <Link>Collections\AbstractListBackedBoundedList.cs</Link>
+    </Compile>
+    <Compile Include="..\net40-client\Collections\BoundedListOverflowPolicy.cs">
+      <Link>Collections\BoundedListOverflowPolicy.cs</Link>
+    </Compile>
+    <Compile Include="..\net40-client\Collections\IBoundedList.cs">
+      <Link>Collections\IBoundedList.cs</Link>
+    </Compile>
+  </ItemGroup>
+  <ItemGroup>
+    <Compile Include="..\net40-client\Collections\DiscardingBoundedList.cs">
+      <Link>Collections\DiscardingBoundedList.cs</Link>
+    </Compile>
+  </ItemGroup>
+  <ItemGroup>
+    <Compile Include="..\net40-client\Collections\CappedBoundedList.cs">
+      <Link>Collections\CappedBoundedList.cs</Link>
+    </Compile>
+  </ItemGroup>
+  <ItemGroup>
+    <Compile Include="..\net40-client\Collections\BinarySparseArray.cs">
+      <Link>Collections\BinarySparseArray.cs</Link>
+    </Compile>
+    <Compile Include="..\net40-client\Collections\BlockSparseArray.cs">
+      <Link>Collections\BlockSparseArray.cs</Link>
+    </Compile>
+    <Compile Include="..\net40-client\Collections\ISparseArray.cs">
+      <Link>Collections\ISparseArray.cs</Link>
+    </Compile>
+    <Compile Include="..\net40-client\Collections\LinkedSparseArray.cs">
+      <Link>Collections\LinkedSparseArray.cs</Link>
+    </Compile>
+    <Compile Include="..\net40-client\Filters\IBloomFilter.cs">
+      <Link>Filters\IBloomFilter.cs</Link>
+    </Compile>
+  </ItemGroup>
+  <ItemGroup>
+    <Compile Include="..\net40-client\Filters\BaseBloomFilterParameters.cs">
+      <Link>Filters\BaseBloomFilterParameters.cs</Link>
+    </Compile>
+    <Compile Include="..\net40-client\Filters\BaseNaiveBloomFilter.cs">
+      <Link>Filters\BaseNaiveBloomFilter.cs</Link>
+    </Compile>
+    <Compile Include="..\net40-client\Filters\BloomFilterParameters.cs">
+      <Link>Filters\BloomFilterParameters.cs</Link>
+    </Compile>
+    <Compile Include="..\net40-client\Filters\BloomUtils.cs">
+      <Link>Filters\BloomUtils.cs</Link>
+    </Compile>
+    <Compile Include="..\net40-client\Filters\IBloomFilterParameters.cs">
+      <Link>Filters\IBloomFilterParameters.cs</Link>
+    </Compile>
+    <Compile Include="..\net40-client\Filters\NaiveBloomFilter.cs">
+      <Link>Filters\NaiveBloomFilter.cs</Link>
+    </Compile>
+    <Compile Include="..\net40-client\Filters\SparseNaiveBloomFilter.cs">
+      <Link>Filters\SparseNaiveBloomFilter.cs</Link>
+    </Compile>
+  </ItemGroup>
+  <ItemGroup>
+    <Compile Include="..\net40-client\Filters\BaseBloomFilter.cs">
+      <Link>Filters\BaseBloomFilter.cs</Link>
+    </Compile>
+  </ItemGroup>
+  <ItemGroup>
+    <Compile Include="..\net40-client\Filters\BaseHybridBloomFilter.cs">
+      <Link>Filters\BaseHybridBloomFilter.cs</Link>
+    </Compile>
+    <Compile Include="..\net40-client\Filters\BaseFastBloomFilter.cs">
+      <Link>Filters\BaseFastBloomFilter.cs</Link>
+    </Compile>
+    <Compile Include="..\net40-client\Filters\FastBloomFilter.cs">
+      <Link>Filters\FastBloomFilter.cs</Link>
+    </Compile>
+    <Compile Include="..\net40-client\Filters\SparseHybridBloomFilter.cs">
+      <Link>Filters\SparseHybridBloomFilter.cs</Link>
+    </Compile>
+    <Compile Include="..\net40-client\Filters\IBloomFilterStorage.cs">
+      <Link>Filters\IBloomFilterStorage.cs</Link>
+    </Compile>
+    <Compile Include="..\net40-client\Filters\HybridBloomFilter.cs">
+      <Link>Filters\HybridBloomFilter.cs</Link>
+    </Compile>
+    <Compile Include="..\net40-client\Filters\SparseFastBloomFilter.cs">
+      <Link>Filters\SparseFastBloomFilter.cs</Link>
+    </Compile>
+    <Compile Include="..\net40-client\Filters\Storage\ArrayStorage.cs">
+      <Link>Filters\Storage\ArrayStorage.cs</Link>
+    </Compile>
+    <Compile Include="..\net40-client\Filters\Storage\SparseArrayStorage.cs">
+      <Link>Filters\Storage\SparseArrayStorage.cs</Link>
+    </Compile>
+  </ItemGroup>
+  <ItemGroup>
+    <Compile Include="..\net40-client\Trees\IBinaryTreeNode.cs">
+      <Link>Trees\IBinaryTreeNode.cs</Link>
+    </Compile>
+    <Compile Include="..\net40-client\Trees\IIndexAccessTree.cs">
+      <Link>Trees\IIndexAccessTree.cs</Link>
+    </Compile>
+    <Compile Include="..\net40-client\Trees\ITreeNode.cs">
+      <Link>Trees\ITreeNode.cs</Link>
+    </Compile>
+  </ItemGroup>
+  <ItemGroup>
+    <Compile Include="..\net40-client\Collections\Enumerations\AddDistinctEnumerable.cs">
+      <Link>Collections\Enumerations\AddDistinctEnumerable.cs</Link>
+    </Compile>
+    <Compile Include="..\net40-client\Collections\Enumerations\AddIfEmptyEnumerable.cs">
+      <Link>Collections\Enumerations\AddIfEmptyEnumerable.cs</Link>
+    </Compile>
+    <Compile Include="..\net40-client\Collections\Enumerations\EnumerableExtensions.cs">
+      <Link>Collections\Enumerations\EnumerableExtensions.cs</Link>
+    </Compile>
+    <Compile Include="..\net40-client\Collections\Enumerations\LongSkipEnumerable.cs">
+      <Link>Collections\Enumerations\LongSkipEnumerable.cs</Link>
+    </Compile>
+    <Compile Include="..\net40-client\Collections\Enumerations\LongTakeEnumerable.cs">
+      <Link>Collections\Enumerations\LongTakeEnumerable.cs</Link>
+    </Compile>
+    <Compile Include="..\net40-client\Collections\Enumerations\OmitAllEnumerable.cs">
+      <Link>Collections\Enumerations\OmitAllEnumerable.cs</Link>
+    </Compile>
+    <Compile Include="..\net40-client\Collections\Enumerations\ReducedEnumerable.cs">
+      <Link>Collections\Enumerations\ReducedEnumerable.cs</Link>
+    </Compile>
+    <Compile Include="..\net40-client\Collections\Enumerations\ReferenceEqualityComparer.cs">
+      <Link>Collections\Enumerations\ReferenceEqualityComparer.cs</Link>
+    </Compile>
+    <Compile Include="..\net40-client\Collections\Enumerations\ReversedComparer.cs">
+      <Link>Collections\Enumerations\ReversedComparer.cs</Link>
+    </Compile>
+    <Compile Include="..\net40-client\Collections\Enumerations\TopNEnumerable.cs">
+      <Link>Collections\Enumerations\TopNEnumerable.cs</Link>
+    </Compile>
+    <Compile Include="..\net40-client\Collections\Enumerations\WrapperEnumerable.cs">
+      <Link>Collections\Enumerations\WrapperEnumerable.cs</Link>
+    </Compile>
+    <Compile Include="..\net40-client\Collections\Enumerations\WrapperEnumerator.cs">
+      <Link>Collections\Enumerations\WrapperEnumerator.cs</Link>
+    </Compile>
+    <Compile Include="..\net40-client\Filters\BaseHybridBloomFilter.cs">
+      <Link>Filters\BaseHybridBloomFilter.cs</Link>
+    </Compile>
+    <Compile Include="..\net40-client\Filters\BaseFastBloomFilter.cs">
+      <Link>Filters\BaseFastBloomFilter.cs</Link>
+    </Compile>
+    <Compile Include="..\net40-client\Filters\FastBloomFilter.cs">
+      <Link>Filters\FastBloomFilter.cs</Link>
+    </Compile>
+    <Compile Include="..\net40-client\Filters\SparseHybridBloomFilter.cs">
+      <Link>Filters\SparseHybridBloomFilter.cs</Link>
+    </Compile>
+    <Compile Include="..\net40-client\Filters\IBloomFilterStorage.cs">
+      <Link>Filters\IBloomFilterStorage.cs</Link>
+    </Compile>
+    <Compile Include="..\net40-client\Filters\HybridBloomFilter.cs">
+      <Link>Filters\HybridBloomFilter.cs</Link>
+    </Compile>
+    <Compile Include="..\net40-client\Filters\SparseFastBloomFilter.cs">
+      <Link>Filters\SparseFastBloomFilter.cs</Link>
+    </Compile>
+    <Compile Include="..\net40-client\Filters\Storage\ArrayStorage.cs">
+      <Link>Filters\Storage\ArrayStorage.cs</Link>
+    </Compile>
+    <Compile Include="..\net40-client\Filters\Storage\SparseArrayStorage.cs">
+      <Link>Filters\Storage\SparseArrayStorage.cs</Link>
+    </Compile>
+  </ItemGroup>
 </Project>