--- conflicted
+++ resolved
@@ -1,242 +1,139 @@
-/*
-VDS.Common is licensed under the MIT License
-
-Copyright (c) 2012-2015 Robert Vesse
-
-Permission is hereby granted, free of charge, to any person obtaining a copy of this software
-and associated documentation files (the "Software"), to deal in the Software without restriction,
-including without limitation the rights to use, copy, modify, merge, publish, distribute,
-sublicense, and/or sell copies of the Software, and to permit persons to whom the Software 
-is furnished to do so, subject to the following conditions:
-
-The above copyright notice and this permission notice shall be included in all copies or
-substantial portions of the Software.
-
-THE SOFTWARE IS PROVIDED "AS IS", WITHOUT WARRANTY OF ANY KIND, EXPRESS OR IMPLIED, INCLUDING
-BUT NOT LIMITED TO THE WARRANTIES OF MERCHANTABILITY, FITNESS FOR A PARTICULAR PURPOSE AND 
-NONINFRINGEMENT. IN NO EVENT SHALL THE AUTHORS OR COPYRIGHT HOLDERS BE LIABLE FOR ANY CLAIM, 
-DAMAGES OR OTHER LIABILITY, WHETHER IN AN ACTION OF CONTRACT, TORT OR OTHERWISE, ARISING FROM, 
-OUT OF OR IN CONNECTION WITH THE SOFTWARE OR THE USE OR OTHER DEALINGS IN THE SOFTWARE.
-*/
-
-using System;
-using System.Collections.Generic;
-
-namespace VDS.Common.Trees
-{
-    /// <summary>
-    /// Interface for Trees
-    /// </summary>
-    /// <typeparam name="TNode">Node Type</typeparam>
-    /// <typeparam name="TKey">Key Type</typeparam>
-    /// <typeparam name="TValue">Value Type</typeparam>
-    /// <remarks>
-    /// A Tree is a mapping from keys to values stored in a tree structure, individual implementations control how the tree is stored and navigated
-    /// </remarks>
-    public interface ITree<TNode, TKey, TValue>
-        where TNode : class, ITreeNode<TKey, TValue>
-    {
-        /// <summary>
-        /// Gets the root of the tree
-        /// </summary>
-        TNode Root
-        {
-            get;
-            set;
-        }
-
-        /// <summary>
-        /// Adds a Key Value pair to the tree or replaces the existing value associated with a key
-        /// </summary>
-        /// <param name="key">Key</param>
-        /// <param name="value">Value</param>
-        /// <returns>True if a new node was created, false otherwise.</returns>
-        /// <exception cref="ArgumentException">Thrown if a duplicate key is added</exception>
-        bool Add(TKey key, TValue value);
-
-        /// <summary>
-        /// Finds a Node based on the key
-        /// </summary>
-        /// <param name="key">Key</param>
-        /// <returns>Node associated with the given Key or null if the key is not present in the tree</returns>
-        TNode Find(TKey key);
-
-        /// <summary>
-        /// Moves to a Node based on the key inserting a new Node if necessary
-        /// </summary>
-        /// <param name="key">Key</param>
-        /// <param name="created">Whether a new node was inserted</param>
-        /// <returns>Node associated with the given Key which may be newly inserted</returns>
-        TNode MoveToNode(TKey key, out bool created);
-
-        /// <summary>
-        /// Removes a Node based on the Key
-        /// </summary>
-        /// <param name="key">Key</param>
-        /// <returns>True if a Node was removed</returns>
-        bool Remove(TKey key);
-
-        /// <summary>
-        /// Determines whether a given Key exists in the Tree
-        /// </summary>
-        /// <param name="key">Key</param>
-        /// <returns>True if the key exists in the Tree</returns>
-        bool ContainsKey(TKey key);
-
-        /// <summary>
-        /// Gets/Sets the value for a key
-        /// </summary>
-        /// <param name="key">Key</param>
-        /// <returns>Returns the value associated with the key</returns>
-        /// <exception cref="KeyNotFoundException">Thrown if the key doesn't exist</exception>
-        TValue this[TKey key]
-        {
-            get;
-            set;
-        }
-
-        /// <summary>
-        /// Tries to get a value based on a key
-        /// </summary>
-        /// <param name="key">Key</param>
-        /// <param name="value">Value or default for the value type if the key is not present</param>
-        /// <returns>True if there is a value associated with the key</returns>
-        bool TryGetValue(TKey key, out TValue value);
-
-        /// <summary>
-        /// Gets the Nodes of the tree
-        /// </summary>
-        IEnumerable<TNode> Nodes
-        {
-            get;
-        }
-
-        /// <summary>
-        /// Gets the keys in the tree
-        /// </summary>
-        IEnumerable<TKey> Keys
-        {
-            get;
-        }
-
-        /// <summary>
-        /// Gets the values in the tree
-        /// </summary>
-        IEnumerable<TValue> Values
-        {
-            get;
-        }
-
-        /// <summary>
-        /// Empty the tree
-        /// </summary>
-        void Clear();
-    }
-<<<<<<< HEAD
-
-    /// <summary>
-    /// Interface for Tree Nodes
-    /// </summary>
-    /// <typeparam name="TKey">Key Type</typeparam>
-    /// <typeparam name="TValue">Value Type</typeparam>
-    public interface ITreeNode<TKey, TValue>
-    {
-        /// <summary>
-        /// Gets/Sets the key associated with the node
-        /// </summary>
-        TKey Key
-        {
-            get;
-            set;
-        }
-
-        /// <summary>
-        /// Gets/Sets the value associated with the node
-        /// </summary>
-        TValue Value
-        {
-            get;
-            set;
-        }
-
-        /// <summary>
-        /// Gets whether the node has children
-        /// </summary>
-        bool HasChildren
-        {
-            get;
-        }
-
-        /// <summary>
-        /// Gets whether the number of child nodes
-        /// </summary>
-        int ChildCount
-        {
-            get;
-        }
-    }
-
-    public interface IBinaryTree<TKey, TValue>
-        : ITree<IBinaryTreeNode<TKey, TValue>, TKey, TValue>
-    { }
-
-    /// <summary>
-    /// Interface for Binary Tree Nodes
-    /// </summary>
-    /// <typeparam name="TKey">Key Type</typeparam>
-    /// <typeparam name="TValue">Value Type</typeparam>
-    public interface IBinaryTreeNode<TKey, TValue>
-        : ITreeNode<TKey, TValue>
-    {
-        /// <summary>
-        /// Gets the left child of this node
-        /// </summary>
-        IBinaryTreeNode<TKey, TValue> LeftChild
-        {
-            get;
-            set;
-        }
-
-        /// <summary>
-        /// Gets the right child of this node
-        /// </summary>
-        IBinaryTreeNode<TKey, TValue> RightChild
-        {
-            get;
-            set;
-        }
-
-        /// <summary>
-        /// Gets the parent of the node
-        /// </summary>
-        IBinaryTreeNode<TKey, TValue> Parent
-        {
-            get;
-            set;
-        }
-
-        /// <summary>
-        /// Gets the nodes present for the entire subtree (including this node)
-        /// </summary>
-        IEnumerable<IBinaryTreeNode<TKey, TValue>> Nodes
-        {
-            get;
-        }
-
-        /// <summary>
-        /// Gets the Height of the subtree this node represents
-        /// </summary>
-        long Height
-        {
-            get;
-        }
-
-        /// <summary>
-        /// Indicates that the node should recauclate the height of the subtree it represents
-        /// </summary>
-        void RecalculateHeight();
-    }
-
-=======
->>>>>>> c24f7885
-}
+/*
+VDS.Common is licensed under the MIT License
+
+Copyright (c) 2012-2015 Robert Vesse
+
+Permission is hereby granted, free of charge, to any person obtaining a copy of this software
+and associated documentation files (the "Software"), to deal in the Software without restriction,
+including without limitation the rights to use, copy, modify, merge, publish, distribute,
+sublicense, and/or sell copies of the Software, and to permit persons to whom the Software 
+is furnished to do so, subject to the following conditions:
+
+The above copyright notice and this permission notice shall be included in all copies or
+substantial portions of the Software.
+
+THE SOFTWARE IS PROVIDED "AS IS", WITHOUT WARRANTY OF ANY KIND, EXPRESS OR IMPLIED, INCLUDING
+BUT NOT LIMITED TO THE WARRANTIES OF MERCHANTABILITY, FITNESS FOR A PARTICULAR PURPOSE AND 
+NONINFRINGEMENT. IN NO EVENT SHALL THE AUTHORS OR COPYRIGHT HOLDERS BE LIABLE FOR ANY CLAIM, 
+DAMAGES OR OTHER LIABILITY, WHETHER IN AN ACTION OF CONTRACT, TORT OR OTHERWISE, ARISING FROM, 
+OUT OF OR IN CONNECTION WITH THE SOFTWARE OR THE USE OR OTHER DEALINGS IN THE SOFTWARE.
+*/
+
+using System;
+using System.Collections.Generic;
+
+namespace VDS.Common.Trees
+{
+    /// <summary>
+    /// Interface for Trees
+    /// </summary>
+    /// <typeparam name="TNode">Node Type</typeparam>
+    /// <typeparam name="TKey">Key Type</typeparam>
+    /// <typeparam name="TValue">Value Type</typeparam>
+    /// <remarks>
+    /// A Tree is a mapping from keys to values stored in a tree structure, individual implementations control how the tree is stored and navigated
+    /// </remarks>
+    public interface ITree<TNode, TKey, TValue>
+        where TNode : class, ITreeNode<TKey, TValue>
+    {
+        /// <summary>
+        /// Gets the root of the tree
+        /// </summary>
+        TNode Root
+        {
+            get;
+            set;
+        }
+
+        /// <summary>
+        /// Adds a Key Value pair to the tree or replaces the existing value associated with a key
+        /// </summary>
+        /// <param name="key">Key</param>
+        /// <param name="value">Value</param>
+        /// <returns>True if a new node was created, false otherwise.</returns>
+        /// <exception cref="ArgumentException">Thrown if a duplicate key is added</exception>
+        bool Add(TKey key, TValue value);
+
+        /// <summary>
+        /// Finds a Node based on the key
+        /// </summary>
+        /// <param name="key">Key</param>
+        /// <returns>Node associated with the given Key or null if the key is not present in the tree</returns>
+        TNode Find(TKey key);
+
+        /// <summary>
+        /// Moves to a Node based on the key inserting a new Node if necessary
+        /// </summary>
+        /// <param name="key">Key</param>
+        /// <param name="created">Whether a new node was inserted</param>
+        /// <returns>Node associated with the given Key which may be newly inserted</returns>
+        TNode MoveToNode(TKey key, out bool created);
+
+        /// <summary>
+        /// Removes a Node based on the Key
+        /// </summary>
+        /// <param name="key">Key</param>
+        /// <returns>True if a Node was removed</returns>
+        bool Remove(TKey key);
+
+        /// <summary>
+        /// Determines whether a given Key exists in the Tree
+        /// </summary>
+        /// <param name="key">Key</param>
+        /// <returns>True if the key exists in the Tree</returns>
+        bool ContainsKey(TKey key);
+
+        /// <summary>
+        /// Gets/Sets the value for a key
+        /// </summary>
+        /// <param name="key">Key</param>
+        /// <returns>Returns the value associated with the key</returns>
+        /// <exception cref="KeyNotFoundException">Thrown if the key doesn't exist</exception>
+        TValue this[TKey key]
+        {
+            get;
+            set;
+        }
+
+        /// <summary>
+        /// Tries to get a value based on a key
+        /// </summary>
+        /// <param name="key">Key</param>
+        /// <param name="value">Value or default for the value type if the key is not present</param>
+        /// <returns>True if there is a value associated with the key</returns>
+        bool TryGetValue(TKey key, out TValue value);
+
+        /// <summary>
+        /// Gets the Nodes of the tree
+        /// </summary>
+        IEnumerable<TNode> Nodes
+        {
+            get;
+        }
+
+        /// <summary>
+        /// Gets the keys in the tree
+        /// </summary>
+        IEnumerable<TKey> Keys
+        {
+            get;
+        }
+
+        /// <summary>
+        /// Gets the values in the tree
+        /// </summary>
+        IEnumerable<TValue> Values
+        {
+            get;
+        }
+
+        /// <summary>
+        /// Empty the tree
+        /// </summary>
+        void Clear();
+    }
+    public interface IBinaryTree<TKey, TValue>
+        : ITree<IBinaryTreeNode<TKey, TValue>, TKey, TValue>
+    { }
+
+}