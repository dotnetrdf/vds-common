/*
VDS.Common is licensed under the MIT License

Copyright (c) 2012-2015 Robert Vesse

Permission is hereby granted, free of charge, to any person obtaining a copy of this software
and associated documentation files (the "Software"), to deal in the Software without restriction,
including without limitation the rights to use, copy, modify, merge, publish, distribute,
sublicense, and/or sell copies of the Software, and to permit persons to whom the Software 
is furnished to do so, subject to the following conditions:

The above copyright notice and this permission notice shall be included in all copies or
substantial portions of the Software.

THE SOFTWARE IS PROVIDED "AS IS", WITHOUT WARRANTY OF ANY KIND, EXPRESS OR IMPLIED, INCLUDING
BUT NOT LIMITED TO THE WARRANTIES OF MERCHANTABILITY, FITNESS FOR A PARTICULAR PURPOSE AND 
NONINFRINGEMENT. IN NO EVENT SHALL THE AUTHORS OR COPYRIGHT HOLDERS BE LIABLE FOR ANY CLAIM, 
DAMAGES OR OTHER LIABILITY, WHETHER IN AN ACTION OF CONTRACT, TORT OR OTHERWISE, ARISING FROM, 
OUT OF OR IN CONNECTION WITH THE SOFTWARE OR THE USE OR OTHER DEALINGS IN THE SOFTWARE.
*/

using System;
using System.Collections.Generic;
<<<<<<< HEAD
=======
using System.Linq;
>>>>>>> c24f7885

namespace VDS.Common.Trees
{
    /// <summary>
    /// Abstract base implementation of an unbalanced binary search tree
    /// </summary>
    /// <typeparam name="TKey">Key Type</typeparam>
    /// <typeparam name="TValue">Value Type</typeparam>
<<<<<<< HEAD
    public abstract class BinaryTree<TKey, TValue>
        : IBinaryTree<TKey, TValue>
=======
    public abstract class BinaryTree<TNode, TKey, TValue>
        : IIndexAccessTree<TNode, TKey, TValue>
        where TNode : class, IBinaryTreeNode<TKey, TValue>
>>>>>>> c24f7885
    {
        /// <summary>
        /// Key Comparer
        /// </summary>
        protected IComparer<TKey> _comparer = Comparer<TKey>.Default;

        /// <summary>
        /// Creates a new unbalanced Binary Tree
        /// </summary>
        protected BinaryTree()
<<<<<<< HEAD
            : this(null) { }
=======
            : this(null) {}
>>>>>>> c24f7885

        /// <summary>
        /// Creates a new unbalanced Binary Tree
        /// </summary>
        /// <param name="comparer">Comparer for keys</param>
        protected BinaryTree(IComparer<TKey> comparer)
        {
            this._comparer = (comparer ?? this._comparer);
        }

        /// <summary>
        /// Gets/Sets the Root of the Tree
        /// </summary>
<<<<<<< HEAD
        public virtual IBinaryTreeNode<TKey,TValue> Root
        {
            get;
            set;
        }
=======
        public virtual TNode Root { get; set; }
>>>>>>> c24f7885

        /// <summary>
        /// Adds a Key Value pair to the tree, replaces an existing value if the key already exists in the tree
        /// </summary>
        /// <param name="key">Key</param>
        /// <param name="value">Value</param>
        /// <returns></returns>
        /// <exception cref="ArgumentException">Thrown if a duplicate key is used</exception>
        public virtual bool Add(TKey key, TValue value)
        {
            if (this.Root == null)
            {
                //No root yet so just insert at the root
                this.Root = this.CreateNode(null, key, value);
                return true;
            }
            //Move to the node
            bool created = false;
            IBinaryTreeNode<TKey, TValue> node = this.MoveToNode(key, out created);
            if (!created) throw new ArgumentException("Duplicate keys are not permitted");
            node.Value = value;
            return true;
        }

        /// <summary>
        /// Creates a new node for the tree
        /// </summary>
        /// <param name="parent">Parent node</param>
        /// <param name="key">Key</param>
        /// <param name="value">Value</param>
        /// <returns></returns>
        protected abstract IBinaryTreeNode<TKey, TValue> CreateNode(IBinaryTreeNode<TKey, TValue> parent, TKey key, TValue value);

        /// <summary>
        /// Finds a Node based on the key
        /// </summary>
        /// <param name="key">Key</param>
        /// <returns>Node associated with the given Key or null if the key is not present in the tree</returns>
        public virtual IBinaryTreeNode<TKey, TValue> Find(TKey key)
        {
            if (this.Root == null) return null;

            //Iteratively binary search for the key
<<<<<<< HEAD
            IBinaryTreeNode<TKey, TValue> current = this.Root;
            int c;
=======
            TNode current = this.Root;
>>>>>>> c24f7885
            do
            {
                int c = this._comparer.Compare(key, current.Key);
                if (c < 0)
                {
<<<<<<< HEAD
                    current = current.LeftChild;
                }
                else if (c > 0)
                {
                    current = current.RightChild;
=======
                    current = (TNode) current.LeftChild;
                }
                else if (c > 0)
                {
                    current = (TNode) current.RightChild;
>>>>>>> c24f7885
                }
                else
                {
                    //If we find a match on the key then return it
                    return current;
                }
            } while (current != null);

            return null;
        }

        /// <summary>
        /// Moves to the node with the given key inserting a new node if necessary
        /// </summary>
        /// <param name="key">Key</param>
        /// <param name="created">Whether a new node was inserted</param>
        /// <returns></returns>
        public virtual IBinaryTreeNode<TKey, TValue> MoveToNode(TKey key, out bool created)
        {
            if (this.Root == null)
            {
                this.Root = this.CreateNode(null, key, default(TValue));
                created = true;
                return this.Root;
            }
            //Iteratively binary search for the key
            TNode current = this.Root;
            TNode parent = null;
            int c;
            do
            {
<<<<<<< HEAD
                //Iteratively binary search for the key
                IBinaryTreeNode<TKey, TValue> current = this.Root;
                IBinaryTreeNode<TKey, TValue> parent = null;
                int c;
                do
                {
                    c = this._comparer.Compare(key, current.Key);
                    if (c < 0)
                    {
                        parent = current;
                        current = current.LeftChild;
                    }
                    else if (c > 0)
                    {
                        parent = current;
                        current = current.RightChild;
                    }
                    else
                    {
                        //If we find a match on the key then return it
                        created = false;
                        return current;
                    }
                } while (current != null);

                //Key doesn't exist so need to do an insert
                current = this.CreateNode(parent, key, default(TValue));
                created = true;
=======
                c = this._comparer.Compare(key, current.Key);
>>>>>>> c24f7885
                if (c < 0)
                {
                    parent = current;
                    current = (TNode) current.LeftChild;
                }
                else if (c > 0)
                {
                    parent = current;
                    current = (TNode) current.RightChild;
                }
                else
                {
                    //If we find a match on the key then return it
                    created = false;
                    return current;
                }
            } while (current != null);

            //Key doesn't exist so need to do an insert
            current = this.CreateNode(parent, key, default(TValue));
            created = true;
            if (c < 0)
            {
                parent.LeftChild = current;
                this.AfterLeftInsert(parent, current);
            }
            else
            {
                parent.RightChild = current;
                this.AfterRightInsert(parent, current);
            }

            //Return the newly inserted node
            return current;
        }

        /// <summary>
        /// Virtual method that can be used by derived implementations to perform tree balances after an insert
        /// </summary>
        /// <param name="parent">Parent</param>
        /// <param name="node">Newly inserted node</param>
        protected virtual void AfterLeftInsert(IBinaryTreeNode<TKey, TValue> parent, IBinaryTreeNode<TKey, TValue> node) {}

        /// <summary>
        /// Virtual method that can be used by derived implementations to perform tree balances after an insert
        /// </summary>
        /// <param name="parent">Parent</param>
        /// <param name="node">Newly inserted node</param>
        protected virtual void AfterRightInsert(IBinaryTreeNode<TKey, TValue> parent, IBinaryTreeNode<TKey, TValue> node) {}

        /// <summary>
        /// Removes a Node based on the Key
        /// </summary>
        /// <param name="key">Key</param>
        /// <returns>True if a Node was removed</returns>
        public virtual bool Remove(TKey key)
        {
            //If empty tree any remove always returns false
            if (this.Root == null) return false;

            //Iteratively binary search for the key
            IBinaryTreeNode<TKey, TValue> current = this.Root;
            int c;
            do
            {
                c = this._comparer.Compare(key, current.Key);
                if (c < 0)
                {
<<<<<<< HEAD
                    current = current.LeftChild;
                }
                else if (c > 0)
                {
                    current = current.RightChild;
=======
                    current = (TNode) current.LeftChild;
                }
                else if (c > 0)
                {
                    current = (TNode) current.RightChild;
>>>>>>> c24f7885
                }
                else
                {
                    //If we find a match on the key then stop searching
                    //Calculate the comparison with the parent key (if there is a parent) as we need this info
                    //for the deletion implementation
                    c = (current.Parent != null ? this._comparer.Compare(current.Key, current.Parent.Key) : c);
                    break;
                }
            } while (current != null);

            // Node not found so nothing to remove
            if (current == null) return false;

            return RemoveNode(current, c);
        }

        /// <summary>
        /// Removes a node
        /// </summary>
        /// <param name="current">Node to be removed</param>
        /// <param name="c">Comparison of this node versus its parent</param>
        /// <returns>True if node removed</returns>
        protected bool RemoveNode(TNode current, int c)
        {
            //Perform the delete if we found a node
            if (current.ChildCount == 2)
            {
                //Has two children
                //Therefore we need to get the in order successor of the left child (which must exist) and move it's key and value
                //to this node and then delete the successor
                TNode successor = this.FindRightmostChild((TNode) current.LeftChild);
                if (ReferenceEquals(successor, current.LeftChild))
                {
<<<<<<< HEAD
                    //Has two children
                    //Therefore we need to in order successor of the left child (which must exist) and move it's key and value
                    //to this node and then delete the successor
                    IBinaryTreeNode<TKey, TValue> successor = this.FindRightmostChild(current.LeftChild);
                    if (ReferenceEquals(successor, current.LeftChild))
                    {
                        //If the successor is just the left child i.e. the left child has no right children
                        //then we can simply move the left child up to this position
                        current.Key = successor.Key;
                        current.Value = successor.Value;
                        current.LeftChild = successor.LeftChild;
                        this.AfterDelete(current);
                        return true;
                    }
                    else
                    {
                        //We've found a successor which is a rightmost child of our left child
                        //Move it's value to here and either delete the successor if it was a leaf
                        //node or move up it's left child - note it can never have a right child because
                        //we traversed to the rightmost child
                        current.Key = successor.Key;
                        current.Value = successor.Value;
                        if (successor.HasChildren)
                        {
                            successor.Parent.RightChild = successor.LeftChild;
                        }
                        else
                        {
                            successor.Parent.RightChild = null;
                        }
                        this.AfterDelete(current);
                        return true;
                    }
=======
                    //If the successor is just the left child i.e. the left child has no right children
                    //then we can simply move the left child up to this position
                    current.Key = successor.Key;
                    current.Value = successor.Value;
                    current.LeftChild = successor.LeftChild;
                    this.AfterDelete(current);
                    return true;
>>>>>>> c24f7885
                }
                //We've found a successor which is a rightmost child of our left child
                //Move it's value to here and either delete the successor if it was a leaf
                //node or move up it's left child - note it can never have a right child because
                //we traversed to the rightmost child
                current.Key = successor.Key;
                current.Value = successor.Value;
                successor.Parent.RightChild = successor.HasChildren ? successor.LeftChild : null;
                this.AfterDelete(current);
                return true;
            }
            if (current.HasChildren)
            {
                //Is an internal node with a single child
                //Thus just set the appropriate child of the parent to the appropriate child of the node we are deleting
                if (c < 0)
                {
<<<<<<< HEAD
                    //Is an internal node with a single child
                    //Thus just set the appropriate child of the parent to the appropriate child of the node we are deleting
                    if (c < 0)
                    {
                        current.Parent.LeftChild = (current.LeftChild != null ? current.LeftChild : current.RightChild);
                        this.AfterDelete(current.Parent);
                        return true;
                    }
                    else if (c > 0)
                    {
                        current.Parent.RightChild = (current.RightChild != null ? current.RightChild : current.LeftChild);
                        this.AfterDelete(current.Parent);
                        return true;
                    }
                    else
                    {
                        IBinaryTreeNode<TKey, TValue> successor;
                        if (current.LeftChild != null)
                        {
                            //Has a left subtree so get the in order successor which is the rightmost child of the left
                            //subtree
                            successor = this.FindRightmostChild(current.LeftChild);
                            if (ReferenceEquals(current.LeftChild, successor))
                            {
                                //There were no right children on the left subtree
                                if (current.Parent == null)
                                {
                                    //At Root and no right child of left subtree so can move left child up to root
                                    this.Root = current.LeftChild;
                                    if (this.Root != null) this.Root.Parent = null;
                                    this.AfterDelete(this.Root);
                                    return true;
                                }
                                else
                                {
                                    //Not at Root and no right child of left subtree so can move left child up
                                    current.Parent.LeftChild = current.LeftChild;
                                    this.AfterDelete(current.Parent.LeftChild);
                                    return true;
                                }
                            }
                            //Move value up to this node and delete the rightmost child
                            current.Key = successor.Key;
                            current.Value = successor.Value;

                            //Watch out for the case where the rightmost child had a left child
                            if (successor.Parent.RightChild.HasChildren)
                            {
                                successor.Parent.RightChild = successor.LeftChild;
                            }
                            else
                            {
                                successor.Parent.RightChild = null;
                            }
                            this.AfterDelete(current);
=======
                    current.Parent.LeftChild = (current.LeftChild ?? current.RightChild);
                    this.AfterDelete((TNode) current.Parent);
                    return true;
                }
                if (c > 0)
                {
                    current.Parent.RightChild = (current.RightChild ?? current.LeftChild);
                    this.AfterDelete((TNode) current.Parent);
                    return true;
                }
                TNode successor;
                if (current.LeftChild != null)
                {
                    //Has a left subtree so get the in order successor which is the rightmost child of the left
                    //subtree
                    successor = this.FindRightmostChild((TNode) current.LeftChild);
                    if (ReferenceEquals(current.LeftChild, successor))
                    {
                        //There were no right children on the left subtree
                        if (current.Parent == null)
                        {
                            //At Root and no right child of left subtree so can move left child up to root
                            this.Root = (TNode) current.LeftChild;
                            if (this.Root != null) this.Root.Parent = null;
                            this.AfterDelete(this.Root);
>>>>>>> c24f7885
                            return true;
                        }
                        else
                        {
<<<<<<< HEAD
                            //Must have a right subtree so find the in order sucessor which is the
                            //leftmost child of the right subtree
                            successor = this.FindLeftmostChild(current.RightChild);
                            if (ReferenceEquals(current.RightChild, successor))
                            {
                                //There were no left children on the right subtree
                                if (current.Parent == null)
                                {
                                    //At Root and no left child of right subtree so can move right child up to root
                                    this.Root = current.RightChild;
                                    if (this.Root != null) this.Root.Parent = null;
                                    this.AfterDelete(this.Root);
                                    return true;
                                }
                                else
                                {
                                    //Not at Root and no left child of right subtree so can move right child up
                                    current.Parent.RightChild = current.RightChild;
                                    this.AfterDelete(current.Parent.RightChild);
                                    return true;
                                }
                            }
                            //Move value up to this node and delete the leftmost child
                            current.Key = successor.Key;
                            current.Value = successor.Value;

                            //Watch out for the case where the lefttmost child had a right child
                            if (successor.Parent.LeftChild.HasChildren)
                            {
                                successor.Parent.LeftChild = successor.RightChild;
                            }
                            else
                            {
                                successor.Parent.LeftChild = null;
                            }
                            this.AfterDelete(current);
=======
                            //Not at Root and no right child of left subtree so can move left child up
                            current.Parent.LeftChild = current.LeftChild;
                            this.AfterDelete((TNode) current.Parent.LeftChild);
>>>>>>> c24f7885
                            return true;
                        }
                    }
                    //Move value up to this node and delete the rightmost child
                    current.Key = successor.Key;
                    current.Value = successor.Value;

                    //Watch out for the case where the rightmost child had a left child
                    if (successor.Parent.RightChild.HasChildren)
                    {
<<<<<<< HEAD
                        current.Parent.LeftChild = null;
                        this.AfterDelete(current.Parent);
                        return true;
=======
                        successor.Parent.RightChild = successor.LeftChild;
>>>>>>> c24f7885
                    }
                    else
                    {
<<<<<<< HEAD
                        current.Parent.RightChild = null;
                        this.AfterDelete(current.Parent);
                        return true;
=======
                        successor.Parent.RightChild = null;
>>>>>>> c24f7885
                    }
                    this.AfterDelete(current);
                    return true;
                }
                //Must have a right subtree so find the in order sucessor which is the
                //leftmost child of the right subtree
                successor = this.FindLeftmostChild((TNode) current.RightChild);
                if (ReferenceEquals(current.RightChild, successor))
                {
                    //There were no left children on the right subtree
                    if (current.Parent == null)
                    {
                        //At Root and no left child of right subtree so can move right child up to root
                        this.Root = (TNode) current.RightChild;
                        if (this.Root != null) this.Root.Parent = null;
                        this.AfterDelete(this.Root);
                        return true;
                    }
                    //Not at Root and no left child of right subtree so can move right child up
                    current.Parent.RightChild = current.RightChild;
                    this.AfterDelete((TNode) current.Parent.RightChild);
                    return true;
                }
                //Move value up to this node and delete the leftmost child
                current.Key = successor.Key;
                current.Value = successor.Value;

                //Watch out for the case where the lefttmost child had a right child
                successor.Parent.LeftChild = successor.Parent.LeftChild.HasChildren ? successor.RightChild : null;
                this.AfterDelete(current);
                return true;
            }
            //Must be an external node
            //Thus just set the appropriate child of the parent to be null
            if (c < 0)
            {
                current.Parent.LeftChild = null;
                this.AfterDelete((TNode) current.Parent);
                return true;
            }
            if (c > 0)
            {
                current.Parent.RightChild = null;
                this.AfterDelete((TNode) current.Parent);
                return true;
            }
            //Root of tree is only way we can get here so just
            //set root to null
            this.Root = null;
            return true;
        }

        /// <summary>
        /// Finds the leftmost child of the given node
        /// </summary>
        /// <param name="node">Node</param>
        /// <returns></returns>
        protected IBinaryTreeNode<TKey, TValue> FindLeftmostChild(IBinaryTreeNode<TKey, TValue> node)
        {
            while (node.LeftChild != null)
            {
<<<<<<< HEAD
                node = node.LeftChild;
=======
                node = (TNode) node.LeftChild;
>>>>>>> c24f7885
            }
            return node;
        }

        /// <summary>
        /// Finds the rightmost child of the given node
        /// </summary>
        /// <param name="node">Node</param>
        /// <returns></returns>
        protected IBinaryTreeNode<TKey, TValue> FindRightmostChild(IBinaryTreeNode<TKey, TValue> node)
        {
            while (node.RightChild != null)
            {
<<<<<<< HEAD
                node = node.RightChild;
=======
                node = (TNode) node.RightChild;
>>>>>>> c24f7885
            }
            return node;
        }

        /// <summary>
        /// Virtual method that can be used by derived implementations to perform tree balances after a delete
        /// </summary>
        /// <param name="node">Node at which the deletion happened</param>
<<<<<<< HEAD
        protected virtual void AfterDelete(IBinaryTreeNode<TKey, TValue> node)
        { }
=======
        protected virtual void AfterDelete(TNode node) {}
>>>>>>> c24f7885

        /// <summary>
        /// Determines whether a given Key exists in the Tree
        /// </summary>
        /// <param name="key">Key</param>
        /// <returns>True if the key exists in the Tree</returns>
        public virtual bool ContainsKey(TKey key)
        {
            return this.Find(key) != null;
        }

        /// <summary>
        /// Gets/Sets the value for a key
        /// </summary>
        /// <param name="key">Key</param>
        /// <returns>Returns the value associated with the key</returns>
        /// <exception cref="KeyNotFoundException">Thrown if the key doesn't exist</exception>
        public TValue this[TKey key]
        {
            get
            {
                IBinaryTreeNode<TKey, TValue> n = this.Find(key);
                if (n != null)
                {
                    return n.Value;
                }
                throw new KeyNotFoundException();
            }
            set
            {
                bool created = false;
                IBinaryTreeNode<TKey, TValue> n = this.MoveToNode(key, out created);
                if (n != null)
                {
                    n.Value = value;
                }
                else
                {
                    throw new KeyNotFoundException();
                }
            }
        }

        /// <summary>
        /// Tries to get a value based on a key
        /// </summary>
        /// <param name="key">Key</param>
        /// <param name="value">Value or default for the value type if the key is not present</param>
        /// <returns>True if there is a value associated with the key</returns>
        public bool TryGetValue(TKey key, out TValue value)
        {
            IBinaryTreeNode<TKey, TValue> n = this.Find(key);
            if (n != null)
            {
                value = n.Value;
                return true;
            }
            value = default(TValue);
            return false;
        }

        /// <summary>
        /// Tries to move to a node based on its index
        /// </summary>
        /// <param name="index">Index</param>
        /// <returns>Node</returns>
        /// <exception cref="IndexOutOfRangeException">Thrown if the index is out of range</exception>
        protected TNode MoveToIndex(int index)
        {
            if (this.Root == null) throw new IndexOutOfRangeException();
            int count = this.Root.Size;
            if (index < 0 || index >= count) throw new IndexOutOfRangeException();

            // Special cases
            // Index 0 and only one node, return the root
            if (index == 0 && count == 1) return this.Root;
            // Index 0, return the left most child
            if (index == 0) return FindLeftmostChild(this.Root);
            // Index == count - 1, return the right most child
            if (index == 0) return FindRightmostChild(this.Root);

            long baseIndex = 0;
            TNode currentNode = this.Root;
            while (true)
            {
                long currentIndex = currentNode.LeftChild != null ? baseIndex + currentNode.LeftChild.Size : baseIndex;
                if (currentIndex == index) return currentNode;

                if (currentIndex > index)
                {
                    // We're at a node where our calculated index is greater than the desired so need to move to the left sub-tree
                    currentNode = (TNode) currentNode.LeftChild;
                    continue;
                }

                // We're at a node where our calculated index is less than the desired so need to move to the right sub-tree
                // Plus we need to adjust the base appropriately
                if (currentNode.RightChild != null)
                {
                    currentNode = (TNode)currentNode.RightChild;
                    baseIndex = currentIndex + 1;
                    continue;
                }
                throw new InvalidOperationException();
            }
        }

        public TValue GetValueAt(int index)
        {
            TNode node = this.MoveToIndex(index);
            return node.Value;
        }

        public void SetValueAt(int index, TValue value)
        {
            TNode node = this.MoveToIndex(index);
            node.Value = value;
        }

        public void RemoveAt(int index)
        {
            TNode node = this.MoveToIndex(index);
            int c = node.Parent != null ? this._comparer.Compare(node.Key, node.Parent.Key) : 0;
            this.RemoveNode(node, c);
        }

        /// <summary>
        /// Gets the Nodes of the Tree
        /// </summary>
        public IEnumerable<IBinaryTreeNode<TKey, TValue>> Nodes
        {
<<<<<<< HEAD
            get
            {
                return (IEnumerable<IBinaryTreeNode<TKey, TValue>>)new NodesEnumerable<IBinaryTreeNode<TKey, TValue>, TKey, TValue>(this);
                //if (this.Root == null)
                //{
                //    return Enumerable.Empty<IBinaryTreeNode<TKey, TValue>>();
                //}
                //else
                //{
                //    //return (this.Root.LeftChild != null ? this.Root.LeftChild.Nodes.OfType<IBinaryTreeNode<TKey, TValue>>() : Enumerable.Empty<IBinaryTreeNode<TKey, TValue>>()).Concat(this.Root.AsEnumerable()).Concat(this.Root.RightChild != null ? this.Root.RightChild.Nodes.OfType<IBinaryTreeNode<TKey, TValue>>() : Enumerable.Empty<IBinaryTreeNode<TKey, TValue>>());
                //    return new LeftChildNodeEnumerable<TKey, TValue>(this.Root).OfType<IBinaryTreeNode<TKey, TValue>>().Concat(this.Root.AsEnumerable()).Concat(new RightChildNodeEnumerable<TKey, TValue>(this.Root).OfType<IBinaryTreeNode<TKey, TValue>>());
                //}
            }
=======
            get { return (IEnumerable<TNode>) new NodesEnumerable<TNode, TKey, TValue>(this); }
>>>>>>> c24f7885
        }

        /// <summary>
        /// Gets the Keys of the Tree
        /// </summary>
        public IEnumerable<TKey> Keys
        {
            get
            {
                return (from n in this.Nodes
                    select n.Key);
            }
        }

        /// <summary>
        /// Gets the Values of the Tree
        /// </summary>
        public IEnumerable<TValue> Values
        {
            get
            {
                return (from n in this.Nodes
                    select n.Value);
            }
        }

        /// <summary>
        /// Clears the tree
        /// </summary>
        public void Clear()
        {
            this.Root = null;
            this.AfterClear();
        }

        /// <summary>
        /// Virtual method that can be used by derived implementations to perform clean up after a clear
        /// </summary>
        protected virtual void AfterClear() {}
    }
}<|MERGE_RESOLUTION|>--- conflicted
+++ resolved
@@ -1,828 +1,586 @@
-/*
-VDS.Common is licensed under the MIT License
-
-Copyright (c) 2012-2015 Robert Vesse
-
-Permission is hereby granted, free of charge, to any person obtaining a copy of this software
-and associated documentation files (the "Software"), to deal in the Software without restriction,
-including without limitation the rights to use, copy, modify, merge, publish, distribute,
-sublicense, and/or sell copies of the Software, and to permit persons to whom the Software 
-is furnished to do so, subject to the following conditions:
-
-The above copyright notice and this permission notice shall be included in all copies or
-substantial portions of the Software.
-
-THE SOFTWARE IS PROVIDED "AS IS", WITHOUT WARRANTY OF ANY KIND, EXPRESS OR IMPLIED, INCLUDING
-BUT NOT LIMITED TO THE WARRANTIES OF MERCHANTABILITY, FITNESS FOR A PARTICULAR PURPOSE AND 
-NONINFRINGEMENT. IN NO EVENT SHALL THE AUTHORS OR COPYRIGHT HOLDERS BE LIABLE FOR ANY CLAIM, 
-DAMAGES OR OTHER LIABILITY, WHETHER IN AN ACTION OF CONTRACT, TORT OR OTHERWISE, ARISING FROM, 
-OUT OF OR IN CONNECTION WITH THE SOFTWARE OR THE USE OR OTHER DEALINGS IN THE SOFTWARE.
-*/
-
-using System;
-using System.Collections.Generic;
-<<<<<<< HEAD
-=======
-using System.Linq;
->>>>>>> c24f7885
-
-namespace VDS.Common.Trees
-{
-    /// <summary>
-    /// Abstract base implementation of an unbalanced binary search tree
-    /// </summary>
-    /// <typeparam name="TKey">Key Type</typeparam>
-    /// <typeparam name="TValue">Value Type</typeparam>
-<<<<<<< HEAD
-    public abstract class BinaryTree<TKey, TValue>
-        : IBinaryTree<TKey, TValue>
-=======
-    public abstract class BinaryTree<TNode, TKey, TValue>
-        : IIndexAccessTree<TNode, TKey, TValue>
-        where TNode : class, IBinaryTreeNode<TKey, TValue>
->>>>>>> c24f7885
-    {
-        /// <summary>
-        /// Key Comparer
-        /// </summary>
-        protected IComparer<TKey> _comparer = Comparer<TKey>.Default;
-
-        /// <summary>
-        /// Creates a new unbalanced Binary Tree
-        /// </summary>
-        protected BinaryTree()
-<<<<<<< HEAD
-            : this(null) { }
-=======
-            : this(null) {}
->>>>>>> c24f7885
-
-        /// <summary>
-        /// Creates a new unbalanced Binary Tree
-        /// </summary>
-        /// <param name="comparer">Comparer for keys</param>
-        protected BinaryTree(IComparer<TKey> comparer)
-        {
-            this._comparer = (comparer ?? this._comparer);
-        }
-
-        /// <summary>
-        /// Gets/Sets the Root of the Tree
-        /// </summary>
-<<<<<<< HEAD
-        public virtual IBinaryTreeNode<TKey,TValue> Root
-        {
-            get;
-            set;
-        }
-=======
-        public virtual TNode Root { get; set; }
->>>>>>> c24f7885
-
-        /// <summary>
-        /// Adds a Key Value pair to the tree, replaces an existing value if the key already exists in the tree
-        /// </summary>
-        /// <param name="key">Key</param>
-        /// <param name="value">Value</param>
-        /// <returns></returns>
-        /// <exception cref="ArgumentException">Thrown if a duplicate key is used</exception>
-        public virtual bool Add(TKey key, TValue value)
-        {
-            if (this.Root == null)
-            {
-                //No root yet so just insert at the root
-                this.Root = this.CreateNode(null, key, value);
-                return true;
-            }
-            //Move to the node
-            bool created = false;
-            IBinaryTreeNode<TKey, TValue> node = this.MoveToNode(key, out created);
-            if (!created) throw new ArgumentException("Duplicate keys are not permitted");
-            node.Value = value;
-            return true;
-        }
-
-        /// <summary>
-        /// Creates a new node for the tree
-        /// </summary>
-        /// <param name="parent">Parent node</param>
-        /// <param name="key">Key</param>
-        /// <param name="value">Value</param>
-        /// <returns></returns>
-        protected abstract IBinaryTreeNode<TKey, TValue> CreateNode(IBinaryTreeNode<TKey, TValue> parent, TKey key, TValue value);
-
-        /// <summary>
-        /// Finds a Node based on the key
-        /// </summary>
-        /// <param name="key">Key</param>
-        /// <returns>Node associated with the given Key or null if the key is not present in the tree</returns>
-        public virtual IBinaryTreeNode<TKey, TValue> Find(TKey key)
-        {
-            if (this.Root == null) return null;
-
-            //Iteratively binary search for the key
-<<<<<<< HEAD
-            IBinaryTreeNode<TKey, TValue> current = this.Root;
-            int c;
-=======
-            TNode current = this.Root;
->>>>>>> c24f7885
-            do
-            {
-                int c = this._comparer.Compare(key, current.Key);
-                if (c < 0)
-                {
-<<<<<<< HEAD
-                    current = current.LeftChild;
-                }
-                else if (c > 0)
-                {
-                    current = current.RightChild;
-=======
-                    current = (TNode) current.LeftChild;
-                }
-                else if (c > 0)
-                {
-                    current = (TNode) current.RightChild;
->>>>>>> c24f7885
-                }
-                else
-                {
-                    //If we find a match on the key then return it
-                    return current;
-                }
-            } while (current != null);
-
-            return null;
-        }
-
-        /// <summary>
-        /// Moves to the node with the given key inserting a new node if necessary
-        /// </summary>
-        /// <param name="key">Key</param>
-        /// <param name="created">Whether a new node was inserted</param>
-        /// <returns></returns>
-        public virtual IBinaryTreeNode<TKey, TValue> MoveToNode(TKey key, out bool created)
-        {
-            if (this.Root == null)
-            {
-                this.Root = this.CreateNode(null, key, default(TValue));
-                created = true;
-                return this.Root;
-            }
-            //Iteratively binary search for the key
-            TNode current = this.Root;
-            TNode parent = null;
-            int c;
-            do
-            {
-<<<<<<< HEAD
-                //Iteratively binary search for the key
-                IBinaryTreeNode<TKey, TValue> current = this.Root;
-                IBinaryTreeNode<TKey, TValue> parent = null;
-                int c;
-                do
-                {
-                    c = this._comparer.Compare(key, current.Key);
-                    if (c < 0)
-                    {
-                        parent = current;
-                        current = current.LeftChild;
-                    }
-                    else if (c > 0)
-                    {
-                        parent = current;
-                        current = current.RightChild;
-                    }
-                    else
-                    {
-                        //If we find a match on the key then return it
-                        created = false;
-                        return current;
-                    }
-                } while (current != null);
-
-                //Key doesn't exist so need to do an insert
-                current = this.CreateNode(parent, key, default(TValue));
-                created = true;
-=======
-                c = this._comparer.Compare(key, current.Key);
->>>>>>> c24f7885
-                if (c < 0)
-                {
-                    parent = current;
-                    current = (TNode) current.LeftChild;
-                }
-                else if (c > 0)
-                {
-                    parent = current;
-                    current = (TNode) current.RightChild;
-                }
-                else
-                {
-                    //If we find a match on the key then return it
-                    created = false;
-                    return current;
-                }
-            } while (current != null);
-
-            //Key doesn't exist so need to do an insert
-            current = this.CreateNode(parent, key, default(TValue));
-            created = true;
-            if (c < 0)
-            {
-                parent.LeftChild = current;
-                this.AfterLeftInsert(parent, current);
-            }
-            else
-            {
-                parent.RightChild = current;
-                this.AfterRightInsert(parent, current);
-            }
-
-            //Return the newly inserted node
-            return current;
-        }
-
-        /// <summary>
-        /// Virtual method that can be used by derived implementations to perform tree balances after an insert
-        /// </summary>
-        /// <param name="parent">Parent</param>
-        /// <param name="node">Newly inserted node</param>
-        protected virtual void AfterLeftInsert(IBinaryTreeNode<TKey, TValue> parent, IBinaryTreeNode<TKey, TValue> node) {}
-
-        /// <summary>
-        /// Virtual method that can be used by derived implementations to perform tree balances after an insert
-        /// </summary>
-        /// <param name="parent">Parent</param>
-        /// <param name="node">Newly inserted node</param>
-        protected virtual void AfterRightInsert(IBinaryTreeNode<TKey, TValue> parent, IBinaryTreeNode<TKey, TValue> node) {}
-
-        /// <summary>
-        /// Removes a Node based on the Key
-        /// </summary>
-        /// <param name="key">Key</param>
-        /// <returns>True if a Node was removed</returns>
-        public virtual bool Remove(TKey key)
-        {
-            //If empty tree any remove always returns false
-            if (this.Root == null) return false;
-
-            //Iteratively binary search for the key
-            IBinaryTreeNode<TKey, TValue> current = this.Root;
-            int c;
-            do
-            {
-                c = this._comparer.Compare(key, current.Key);
-                if (c < 0)
-                {
-<<<<<<< HEAD
-                    current = current.LeftChild;
-                }
-                else if (c > 0)
-                {
-                    current = current.RightChild;
-=======
-                    current = (TNode) current.LeftChild;
-                }
-                else if (c > 0)
-                {
-                    current = (TNode) current.RightChild;
->>>>>>> c24f7885
-                }
-                else
-                {
-                    //If we find a match on the key then stop searching
-                    //Calculate the comparison with the parent key (if there is a parent) as we need this info
-                    //for the deletion implementation
-                    c = (current.Parent != null ? this._comparer.Compare(current.Key, current.Parent.Key) : c);
-                    break;
-                }
-            } while (current != null);
-
-            // Node not found so nothing to remove
-            if (current == null) return false;
-
-            return RemoveNode(current, c);
-        }
-
-        /// <summary>
-        /// Removes a node
-        /// </summary>
-        /// <param name="current">Node to be removed</param>
-        /// <param name="c">Comparison of this node versus its parent</param>
-        /// <returns>True if node removed</returns>
-        protected bool RemoveNode(TNode current, int c)
-        {
-            //Perform the delete if we found a node
-            if (current.ChildCount == 2)
-            {
-                //Has two children
-                //Therefore we need to get the in order successor of the left child (which must exist) and move it's key and value
-                //to this node and then delete the successor
-                TNode successor = this.FindRightmostChild((TNode) current.LeftChild);
-                if (ReferenceEquals(successor, current.LeftChild))
-                {
-<<<<<<< HEAD
-                    //Has two children
-                    //Therefore we need to in order successor of the left child (which must exist) and move it's key and value
-                    //to this node and then delete the successor
-                    IBinaryTreeNode<TKey, TValue> successor = this.FindRightmostChild(current.LeftChild);
-                    if (ReferenceEquals(successor, current.LeftChild))
-                    {
-                        //If the successor is just the left child i.e. the left child has no right children
-                        //then we can simply move the left child up to this position
-                        current.Key = successor.Key;
-                        current.Value = successor.Value;
-                        current.LeftChild = successor.LeftChild;
-                        this.AfterDelete(current);
-                        return true;
-                    }
-                    else
-                    {
-                        //We've found a successor which is a rightmost child of our left child
-                        //Move it's value to here and either delete the successor if it was a leaf
-                        //node or move up it's left child - note it can never have a right child because
-                        //we traversed to the rightmost child
-                        current.Key = successor.Key;
-                        current.Value = successor.Value;
-                        if (successor.HasChildren)
-                        {
-                            successor.Parent.RightChild = successor.LeftChild;
-                        }
-                        else
-                        {
-                            successor.Parent.RightChild = null;
-                        }
-                        this.AfterDelete(current);
-                        return true;
-                    }
-=======
-                    //If the successor is just the left child i.e. the left child has no right children
-                    //then we can simply move the left child up to this position
-                    current.Key = successor.Key;
-                    current.Value = successor.Value;
-                    current.LeftChild = successor.LeftChild;
-                    this.AfterDelete(current);
-                    return true;
->>>>>>> c24f7885
-                }
-                //We've found a successor which is a rightmost child of our left child
-                //Move it's value to here and either delete the successor if it was a leaf
-                //node or move up it's left child - note it can never have a right child because
-                //we traversed to the rightmost child
-                current.Key = successor.Key;
-                current.Value = successor.Value;
-                successor.Parent.RightChild = successor.HasChildren ? successor.LeftChild : null;
-                this.AfterDelete(current);
-                return true;
-            }
-            if (current.HasChildren)
-            {
-                //Is an internal node with a single child
-                //Thus just set the appropriate child of the parent to the appropriate child of the node we are deleting
-                if (c < 0)
-                {
-<<<<<<< HEAD
-                    //Is an internal node with a single child
-                    //Thus just set the appropriate child of the parent to the appropriate child of the node we are deleting
-                    if (c < 0)
-                    {
-                        current.Parent.LeftChild = (current.LeftChild != null ? current.LeftChild : current.RightChild);
-                        this.AfterDelete(current.Parent);
-                        return true;
-                    }
-                    else if (c > 0)
-                    {
-                        current.Parent.RightChild = (current.RightChild != null ? current.RightChild : current.LeftChild);
-                        this.AfterDelete(current.Parent);
-                        return true;
-                    }
-                    else
-                    {
-                        IBinaryTreeNode<TKey, TValue> successor;
-                        if (current.LeftChild != null)
-                        {
-                            //Has a left subtree so get the in order successor which is the rightmost child of the left
-                            //subtree
-                            successor = this.FindRightmostChild(current.LeftChild);
-                            if (ReferenceEquals(current.LeftChild, successor))
-                            {
-                                //There were no right children on the left subtree
-                                if (current.Parent == null)
-                                {
-                                    //At Root and no right child of left subtree so can move left child up to root
-                                    this.Root = current.LeftChild;
-                                    if (this.Root != null) this.Root.Parent = null;
-                                    this.AfterDelete(this.Root);
-                                    return true;
-                                }
-                                else
-                                {
-                                    //Not at Root and no right child of left subtree so can move left child up
-                                    current.Parent.LeftChild = current.LeftChild;
-                                    this.AfterDelete(current.Parent.LeftChild);
-                                    return true;
-                                }
-                            }
-                            //Move value up to this node and delete the rightmost child
-                            current.Key = successor.Key;
-                            current.Value = successor.Value;
-
-                            //Watch out for the case where the rightmost child had a left child
-                            if (successor.Parent.RightChild.HasChildren)
-                            {
-                                successor.Parent.RightChild = successor.LeftChild;
-                            }
-                            else
-                            {
-                                successor.Parent.RightChild = null;
-                            }
-                            this.AfterDelete(current);
-=======
-                    current.Parent.LeftChild = (current.LeftChild ?? current.RightChild);
-                    this.AfterDelete((TNode) current.Parent);
-                    return true;
-                }
-                if (c > 0)
-                {
-                    current.Parent.RightChild = (current.RightChild ?? current.LeftChild);
-                    this.AfterDelete((TNode) current.Parent);
-                    return true;
-                }
-                TNode successor;
-                if (current.LeftChild != null)
-                {
-                    //Has a left subtree so get the in order successor which is the rightmost child of the left
-                    //subtree
-                    successor = this.FindRightmostChild((TNode) current.LeftChild);
-                    if (ReferenceEquals(current.LeftChild, successor))
-                    {
-                        //There were no right children on the left subtree
-                        if (current.Parent == null)
-                        {
-                            //At Root and no right child of left subtree so can move left child up to root
-                            this.Root = (TNode) current.LeftChild;
-                            if (this.Root != null) this.Root.Parent = null;
-                            this.AfterDelete(this.Root);
->>>>>>> c24f7885
-                            return true;
-                        }
-                        else
-                        {
-<<<<<<< HEAD
-                            //Must have a right subtree so find the in order sucessor which is the
-                            //leftmost child of the right subtree
-                            successor = this.FindLeftmostChild(current.RightChild);
-                            if (ReferenceEquals(current.RightChild, successor))
-                            {
-                                //There were no left children on the right subtree
-                                if (current.Parent == null)
-                                {
-                                    //At Root and no left child of right subtree so can move right child up to root
-                                    this.Root = current.RightChild;
-                                    if (this.Root != null) this.Root.Parent = null;
-                                    this.AfterDelete(this.Root);
-                                    return true;
-                                }
-                                else
-                                {
-                                    //Not at Root and no left child of right subtree so can move right child up
-                                    current.Parent.RightChild = current.RightChild;
-                                    this.AfterDelete(current.Parent.RightChild);
-                                    return true;
-                                }
-                            }
-                            //Move value up to this node and delete the leftmost child
-                            current.Key = successor.Key;
-                            current.Value = successor.Value;
-
-                            //Watch out for the case where the lefttmost child had a right child
-                            if (successor.Parent.LeftChild.HasChildren)
-                            {
-                                successor.Parent.LeftChild = successor.RightChild;
-                            }
-                            else
-                            {
-                                successor.Parent.LeftChild = null;
-                            }
-                            this.AfterDelete(current);
-=======
-                            //Not at Root and no right child of left subtree so can move left child up
-                            current.Parent.LeftChild = current.LeftChild;
-                            this.AfterDelete((TNode) current.Parent.LeftChild);
->>>>>>> c24f7885
-                            return true;
-                        }
-                    }
-                    //Move value up to this node and delete the rightmost child
-                    current.Key = successor.Key;
-                    current.Value = successor.Value;
-
-                    //Watch out for the case where the rightmost child had a left child
-                    if (successor.Parent.RightChild.HasChildren)
-                    {
-<<<<<<< HEAD
-                        current.Parent.LeftChild = null;
-                        this.AfterDelete(current.Parent);
-                        return true;
-=======
-                        successor.Parent.RightChild = successor.LeftChild;
->>>>>>> c24f7885
-                    }
-                    else
-                    {
-<<<<<<< HEAD
-                        current.Parent.RightChild = null;
-                        this.AfterDelete(current.Parent);
-                        return true;
-=======
-                        successor.Parent.RightChild = null;
->>>>>>> c24f7885
-                    }
-                    this.AfterDelete(current);
-                    return true;
-                }
-                //Must have a right subtree so find the in order sucessor which is the
-                //leftmost child of the right subtree
-                successor = this.FindLeftmostChild((TNode) current.RightChild);
-                if (ReferenceEquals(current.RightChild, successor))
-                {
-                    //There were no left children on the right subtree
-                    if (current.Parent == null)
-                    {
-                        //At Root and no left child of right subtree so can move right child up to root
-                        this.Root = (TNode) current.RightChild;
-                        if (this.Root != null) this.Root.Parent = null;
-                        this.AfterDelete(this.Root);
-                        return true;
-                    }
-                    //Not at Root and no left child of right subtree so can move right child up
-                    current.Parent.RightChild = current.RightChild;
-                    this.AfterDelete((TNode) current.Parent.RightChild);
-                    return true;
-                }
-                //Move value up to this node and delete the leftmost child
-                current.Key = successor.Key;
-                current.Value = successor.Value;
-
-                //Watch out for the case where the lefttmost child had a right child
-                successor.Parent.LeftChild = successor.Parent.LeftChild.HasChildren ? successor.RightChild : null;
-                this.AfterDelete(current);
-                return true;
-            }
-            //Must be an external node
-            //Thus just set the appropriate child of the parent to be null
-            if (c < 0)
-            {
-                current.Parent.LeftChild = null;
-                this.AfterDelete((TNode) current.Parent);
-                return true;
-            }
-            if (c > 0)
-            {
-                current.Parent.RightChild = null;
-                this.AfterDelete((TNode) current.Parent);
-                return true;
-            }
-            //Root of tree is only way we can get here so just
-            //set root to null
-            this.Root = null;
-            return true;
-        }
-
-        /// <summary>
-        /// Finds the leftmost child of the given node
-        /// </summary>
-        /// <param name="node">Node</param>
-        /// <returns></returns>
-        protected IBinaryTreeNode<TKey, TValue> FindLeftmostChild(IBinaryTreeNode<TKey, TValue> node)
-        {
-            while (node.LeftChild != null)
-            {
-<<<<<<< HEAD
-                node = node.LeftChild;
-=======
-                node = (TNode) node.LeftChild;
->>>>>>> c24f7885
-            }
-            return node;
-        }
-
-        /// <summary>
-        /// Finds the rightmost child of the given node
-        /// </summary>
-        /// <param name="node">Node</param>
-        /// <returns></returns>
-        protected IBinaryTreeNode<TKey, TValue> FindRightmostChild(IBinaryTreeNode<TKey, TValue> node)
-        {
-            while (node.RightChild != null)
-            {
-<<<<<<< HEAD
-                node = node.RightChild;
-=======
-                node = (TNode) node.RightChild;
->>>>>>> c24f7885
-            }
-            return node;
-        }
-
-        /// <summary>
-        /// Virtual method that can be used by derived implementations to perform tree balances after a delete
-        /// </summary>
-        /// <param name="node">Node at which the deletion happened</param>
-<<<<<<< HEAD
-        protected virtual void AfterDelete(IBinaryTreeNode<TKey, TValue> node)
-        { }
-=======
-        protected virtual void AfterDelete(TNode node) {}
->>>>>>> c24f7885
-
-        /// <summary>
-        /// Determines whether a given Key exists in the Tree
-        /// </summary>
-        /// <param name="key">Key</param>
-        /// <returns>True if the key exists in the Tree</returns>
-        public virtual bool ContainsKey(TKey key)
-        {
-            return this.Find(key) != null;
-        }
-
-        /// <summary>
-        /// Gets/Sets the value for a key
-        /// </summary>
-        /// <param name="key">Key</param>
-        /// <returns>Returns the value associated with the key</returns>
-        /// <exception cref="KeyNotFoundException">Thrown if the key doesn't exist</exception>
-        public TValue this[TKey key]
-        {
-            get
-            {
-                IBinaryTreeNode<TKey, TValue> n = this.Find(key);
-                if (n != null)
-                {
-                    return n.Value;
-                }
-                throw new KeyNotFoundException();
-            }
-            set
-            {
-                bool created = false;
-                IBinaryTreeNode<TKey, TValue> n = this.MoveToNode(key, out created);
-                if (n != null)
-                {
-                    n.Value = value;
-                }
-                else
-                {
-                    throw new KeyNotFoundException();
-                }
-            }
-        }
-
-        /// <summary>
-        /// Tries to get a value based on a key
-        /// </summary>
-        /// <param name="key">Key</param>
-        /// <param name="value">Value or default for the value type if the key is not present</param>
-        /// <returns>True if there is a value associated with the key</returns>
-        public bool TryGetValue(TKey key, out TValue value)
-        {
-            IBinaryTreeNode<TKey, TValue> n = this.Find(key);
-            if (n != null)
-            {
-                value = n.Value;
-                return true;
-            }
-            value = default(TValue);
-            return false;
-        }
-
-        /// <summary>
-        /// Tries to move to a node based on its index
-        /// </summary>
-        /// <param name="index">Index</param>
-        /// <returns>Node</returns>
-        /// <exception cref="IndexOutOfRangeException">Thrown if the index is out of range</exception>
-        protected TNode MoveToIndex(int index)
-        {
-            if (this.Root == null) throw new IndexOutOfRangeException();
-            int count = this.Root.Size;
-            if (index < 0 || index >= count) throw new IndexOutOfRangeException();
-
-            // Special cases
-            // Index 0 and only one node, return the root
-            if (index == 0 && count == 1) return this.Root;
-            // Index 0, return the left most child
-            if (index == 0) return FindLeftmostChild(this.Root);
-            // Index == count - 1, return the right most child
-            if (index == 0) return FindRightmostChild(this.Root);
-
-            long baseIndex = 0;
-            TNode currentNode = this.Root;
-            while (true)
-            {
-                long currentIndex = currentNode.LeftChild != null ? baseIndex + currentNode.LeftChild.Size : baseIndex;
-                if (currentIndex == index) return currentNode;
-
-                if (currentIndex > index)
-                {
-                    // We're at a node where our calculated index is greater than the desired so need to move to the left sub-tree
-                    currentNode = (TNode) currentNode.LeftChild;
-                    continue;
-                }
-
-                // We're at a node where our calculated index is less than the desired so need to move to the right sub-tree
-                // Plus we need to adjust the base appropriately
-                if (currentNode.RightChild != null)
-                {
-                    currentNode = (TNode)currentNode.RightChild;
-                    baseIndex = currentIndex + 1;
-                    continue;
-                }
-                throw new InvalidOperationException();
-            }
-        }
-
-        public TValue GetValueAt(int index)
-        {
-            TNode node = this.MoveToIndex(index);
-            return node.Value;
-        }
-
-        public void SetValueAt(int index, TValue value)
-        {
-            TNode node = this.MoveToIndex(index);
-            node.Value = value;
-        }
-
-        public void RemoveAt(int index)
-        {
-            TNode node = this.MoveToIndex(index);
-            int c = node.Parent != null ? this._comparer.Compare(node.Key, node.Parent.Key) : 0;
-            this.RemoveNode(node, c);
-        }
-
-        /// <summary>
-        /// Gets the Nodes of the Tree
-        /// </summary>
-        public IEnumerable<IBinaryTreeNode<TKey, TValue>> Nodes
-        {
-<<<<<<< HEAD
-            get
-            {
-                return (IEnumerable<IBinaryTreeNode<TKey, TValue>>)new NodesEnumerable<IBinaryTreeNode<TKey, TValue>, TKey, TValue>(this);
-                //if (this.Root == null)
-                //{
-                //    return Enumerable.Empty<IBinaryTreeNode<TKey, TValue>>();
-                //}
-                //else
-                //{
-                //    //return (this.Root.LeftChild != null ? this.Root.LeftChild.Nodes.OfType<IBinaryTreeNode<TKey, TValue>>() : Enumerable.Empty<IBinaryTreeNode<TKey, TValue>>()).Concat(this.Root.AsEnumerable()).Concat(this.Root.RightChild != null ? this.Root.RightChild.Nodes.OfType<IBinaryTreeNode<TKey, TValue>>() : Enumerable.Empty<IBinaryTreeNode<TKey, TValue>>());
-                //    return new LeftChildNodeEnumerable<TKey, TValue>(this.Root).OfType<IBinaryTreeNode<TKey, TValue>>().Concat(this.Root.AsEnumerable()).Concat(new RightChildNodeEnumerable<TKey, TValue>(this.Root).OfType<IBinaryTreeNode<TKey, TValue>>());
-                //}
-            }
-=======
-            get { return (IEnumerable<TNode>) new NodesEnumerable<TNode, TKey, TValue>(this); }
->>>>>>> c24f7885
-        }
-
-        /// <summary>
-        /// Gets the Keys of the Tree
-        /// </summary>
-        public IEnumerable<TKey> Keys
-        {
-            get
-            {
-                return (from n in this.Nodes
-                    select n.Key);
-            }
-        }
-
-        /// <summary>
-        /// Gets the Values of the Tree
-        /// </summary>
-        public IEnumerable<TValue> Values
-        {
-            get
-            {
-                return (from n in this.Nodes
-                    select n.Value);
-            }
-        }
-
-        /// <summary>
-        /// Clears the tree
-        /// </summary>
-        public void Clear()
-        {
-            this.Root = null;
-            this.AfterClear();
-        }
-
-        /// <summary>
-        /// Virtual method that can be used by derived implementations to perform clean up after a clear
-        /// </summary>
-        protected virtual void AfterClear() {}
-    }
+/*
+VDS.Common is licensed under the MIT License
+
+Copyright (c) 2012-2015 Robert Vesse
+
+Permission is hereby granted, free of charge, to any person obtaining a copy of this software
+and associated documentation files (the "Software"), to deal in the Software without restriction,
+including without limitation the rights to use, copy, modify, merge, publish, distribute,
+sublicense, and/or sell copies of the Software, and to permit persons to whom the Software 
+is furnished to do so, subject to the following conditions:
+
+The above copyright notice and this permission notice shall be included in all copies or
+substantial portions of the Software.
+
+THE SOFTWARE IS PROVIDED "AS IS", WITHOUT WARRANTY OF ANY KIND, EXPRESS OR IMPLIED, INCLUDING
+BUT NOT LIMITED TO THE WARRANTIES OF MERCHANTABILITY, FITNESS FOR A PARTICULAR PURPOSE AND 
+NONINFRINGEMENT. IN NO EVENT SHALL THE AUTHORS OR COPYRIGHT HOLDERS BE LIABLE FOR ANY CLAIM, 
+DAMAGES OR OTHER LIABILITY, WHETHER IN AN ACTION OF CONTRACT, TORT OR OTHERWISE, ARISING FROM, 
+OUT OF OR IN CONNECTION WITH THE SOFTWARE OR THE USE OR OTHER DEALINGS IN THE SOFTWARE.
+*/
+
+using System;
+using System.Collections.Generic;
+
+namespace VDS.Common.Trees
+{
+    /// <summary>
+    /// Abstract base implementation of an unbalanced binary search tree
+    /// </summary>
+    /// <typeparam name="TKey">Key Type</typeparam>
+    /// <typeparam name="TValue">Value Type</typeparam>
+    public abstract class BinaryTree<TKey, TValue>
+        : IBinaryTree<TKey, TValue>
+    {
+        /// <summary>
+        /// Key Comparer
+        /// </summary>
+        protected IComparer<TKey> _comparer = Comparer<TKey>.Default;
+
+        /// <summary>
+        /// Creates a new unbalanced Binary Tree
+        /// </summary>
+        protected BinaryTree()
+            : this(null) {}
+
+        /// <summary>
+        /// Creates a new unbalanced Binary Tree
+        /// </summary>
+        /// <param name="comparer">Comparer for keys</param>
+        protected BinaryTree(IComparer<TKey> comparer)
+        {
+            this._comparer = (comparer ?? this._comparer);
+        }
+
+        /// <summary>
+        /// Gets/Sets the Root of the Tree
+        /// </summary>
+        public virtual IBinaryTreeNode<TKey,TValue> Root
+        {
+            get;
+            set;
+        }
+
+
+        /// <summary>
+        /// Adds a Key Value pair to the tree, replaces an existing value if the key already exists in the tree
+        /// </summary>
+        /// <param name="key">Key</param>
+        /// <param name="value">Value</param>
+        /// <returns></returns>
+        /// <exception cref="ArgumentException">Thrown if a duplicate key is used</exception>
+        public virtual bool Add(TKey key, TValue value)
+        {
+            if (this.Root == null)
+            {
+                //No root yet so just insert at the root
+                this.Root = this.CreateNode(null, key, value);
+                return true;
+            }
+            //Move to the node
+            bool created = false;
+            IBinaryTreeNode<TKey, TValue> node = this.MoveToNode(key, out created);
+            if (!created) throw new ArgumentException("Duplicate keys are not permitted");
+            node.Value = value;
+            return true;
+        }
+
+        /// <summary>
+        /// Creates a new node for the tree
+        /// </summary>
+        /// <param name="parent">Parent node</param>
+        /// <param name="key">Key</param>
+        /// <param name="value">Value</param>
+        /// <returns></returns>
+        protected abstract IBinaryTreeNode<TKey, TValue> CreateNode(IBinaryTreeNode<TKey, TValue> parent, TKey key, TValue value);
+
+        /// <summary>
+        /// Finds a Node based on the key
+        /// </summary>
+        /// <param name="key">Key</param>
+        /// <returns>Node associated with the given Key or null if the key is not present in the tree</returns>
+        public virtual IBinaryTreeNode<TKey, TValue> Find(TKey key)
+        {
+            if (this.Root == null) return null;
+
+            //Iteratively binary search for the key
+            IBinaryTreeNode<TKey, TValue> current = this.Root;
+            do
+            {
+                int c = this._comparer.Compare(key, current.Key);
+                if (c < 0)
+                {
+                    current = current.LeftChild;
+                }
+                else if (c > 0)
+                {
+                    current = current.RightChild;
+                }
+                else
+                {
+                    //If we find a match on the key then return it
+                    return current;
+                }
+            } while (current != null);
+
+            return null;
+        }
+
+        /// <summary>
+        /// Moves to the node with the given key inserting a new node if necessary
+        /// </summary>
+        /// <param name="key">Key</param>
+        /// <param name="created">Whether a new node was inserted</param>
+        /// <returns></returns>
+        public virtual IBinaryTreeNode<TKey, TValue> MoveToNode(TKey key, out bool created)
+        {
+            if (this.Root == null)
+            {
+                this.Root = this.CreateNode(null, key, default(TValue));
+                created = true;
+                return this.Root;
+            }
+            //Iteratively binary search for the key
+                IBinaryTreeNode<TKey, TValue> current = this.Root;
+                IBinaryTreeNode<TKey, TValue> parent = null;
+            int c;
+            do
+            {
+                c = this._comparer.Compare(key, current.Key);
+                if (c < 0)
+                {
+                    parent = current;
+                        current = current.LeftChild;
+                }
+                else if (c > 0)
+                {
+                    parent = current;
+                        current = current.RightChild;
+                }
+                else
+                {
+                    //If we find a match on the key then return it
+                    created = false;
+                    return current;
+                }
+            } while (current != null);
+
+            //Key doesn't exist so need to do an insert
+            current = this.CreateNode(parent, key, default(TValue));
+            created = true;
+            if (c < 0)
+            {
+                parent.LeftChild = current;
+                this.AfterLeftInsert(parent, current);
+            }
+            else
+            {
+                parent.RightChild = current;
+                this.AfterRightInsert(parent, current);
+            }
+
+            //Return the newly inserted node
+            return current;
+        }
+
+        /// <summary>
+        /// Virtual method that can be used by derived implementations to perform tree balances after an insert
+        /// </summary>
+        /// <param name="parent">Parent</param>
+        /// <param name="node">Newly inserted node</param>
+        protected virtual void AfterLeftInsert(IBinaryTreeNode<TKey, TValue> parent, IBinaryTreeNode<TKey, TValue> node) {}
+
+        /// <summary>
+        /// Virtual method that can be used by derived implementations to perform tree balances after an insert
+        /// </summary>
+        /// <param name="parent">Parent</param>
+        /// <param name="node">Newly inserted node</param>
+        protected virtual void AfterRightInsert(IBinaryTreeNode<TKey, TValue> parent, IBinaryTreeNode<TKey, TValue> node) {}
+
+        /// <summary>
+        /// Removes a Node based on the Key
+        /// </summary>
+        /// <param name="key">Key</param>
+        /// <returns>True if a Node was removed</returns>
+        public virtual bool Remove(TKey key)
+        {
+            //If empty tree any remove always returns false
+            if (this.Root == null) return false;
+
+            //Iteratively binary search for the key
+            IBinaryTreeNode<TKey, TValue> current = this.Root;
+            int c;
+            do
+            {
+                c = this._comparer.Compare(key, current.Key);
+                if (c < 0)
+                {
+                    current = current.LeftChild;
+                }
+                else if (c > 0)
+                {
+                    current = current.RightChild;
+                }
+                else
+                {
+                    //If we find a match on the key then stop searching
+                    //Calculate the comparison with the parent key (if there is a parent) as we need this info
+                    //for the deletion implementation
+                    c = (current.Parent != null ? this._comparer.Compare(current.Key, current.Parent.Key) : c);
+                    break;
+                }
+            } while (current != null);
+
+            // Node not found so nothing to remove
+            if (current == null) return false;
+
+            return RemoveNode(current, c);
+        }
+
+        /// <summary>
+        /// Removes a node
+        /// </summary>
+        /// <param name="current">Node to be removed</param>
+        /// <param name="c">Comparison of this node versus its parent</param>
+        /// <returns>True if node removed</returns>
+        protected bool RemoveNode(TNode current, int c)
+        {
+            //Perform the delete if we found a node
+            if (current.ChildCount == 2)
+            {
+                //Has two children
+                //Therefore we need to get the in order successor of the left child (which must exist) and move it's key and value
+                //to this node and then delete the successor
+                    IBinaryTreeNode<TKey, TValue> successor = this.FindRightmostChild(current.LeftChild);
+                if (ReferenceEquals(successor, current.LeftChild))
+                {
+                    //If the successor is just the left child i.e. the left child has no right children
+                    //then we can simply move the left child up to this position
+                    current.Key = successor.Key;
+                    current.Value = successor.Value;
+                    current.LeftChild = successor.LeftChild;
+                    this.AfterDelete(current);
+                    return true;
+                }
+                //We've found a successor which is a rightmost child of our left child
+                //Move it's value to here and either delete the successor if it was a leaf
+                //node or move up it's left child - note it can never have a right child because
+                //we traversed to the rightmost child
+                current.Key = successor.Key;
+                current.Value = successor.Value;
+                successor.Parent.RightChild = successor.HasChildren ? successor.LeftChild : null;
+                this.AfterDelete(current);
+                return true;
+            }
+            if (current.HasChildren)
+            {
+                //Is an internal node with a single child
+                //Thus just set the appropriate child of the parent to the appropriate child of the node we are deleting
+                if (c < 0)
+                {
+                    current.Parent.LeftChild = (current.LeftChild ?? current.RightChild);
+                        this.AfterDelete(current.Parent);
+                    return true;
+                }
+                if (c > 0)
+                {
+                    current.Parent.RightChild = (current.RightChild ?? current.LeftChild);
+                        this.AfterDelete(current.Parent);
+                    return true;
+                }
+                        IBinaryTreeNode<TKey, TValue> successor;
+                if (current.LeftChild != null)
+                {
+                    //Has a left subtree so get the in order successor which is the rightmost child of the left
+                    //subtree
+                            successor = this.FindRightmostChild(current.LeftChild);
+                    if (ReferenceEquals(current.LeftChild, successor))
+                    {
+                        //There were no right children on the left subtree
+                        if (current.Parent == null)
+                        {
+                            //At Root and no right child of left subtree so can move left child up to root
+                                    this.Root = current.LeftChild;
+                            if (this.Root != null) this.Root.Parent = null;
+                            this.AfterDelete(this.Root);
+                            return true;
+                        }
+                        else
+                        {
+                            //Not at Root and no right child of left subtree so can move left child up
+                            current.Parent.LeftChild = current.LeftChild;
+                                    this.AfterDelete(current.Parent.LeftChild);
+                            return true;
+                        }
+                    }
+                    //Move value up to this node and delete the rightmost child
+                    current.Key = successor.Key;
+                    current.Value = successor.Value;
+
+                    //Watch out for the case where the rightmost child had a left child
+                    if (successor.Parent.RightChild.HasChildren)
+                    {
+                        successor.Parent.RightChild = successor.LeftChild;
+                    }
+                    else
+                    {
+                        successor.Parent.RightChild = null;
+                    }
+                    this.AfterDelete(current);
+                    return true;
+                }
+                //Must have a right subtree so find the in order sucessor which is the
+                //leftmost child of the right subtree
+                            successor = this.FindLeftmostChild(current.RightChild);
+                if (ReferenceEquals(current.RightChild, successor))
+                {
+                    //There were no left children on the right subtree
+                    if (current.Parent == null)
+                    {
+                        //At Root and no left child of right subtree so can move right child up to root
+                                    this.Root = current.RightChild;
+                        if (this.Root != null) this.Root.Parent = null;
+                        this.AfterDelete(this.Root);
+                        return true;
+                    }
+                    //Not at Root and no left child of right subtree so can move right child up
+                    current.Parent.RightChild = current.RightChild;
+                                    this.AfterDelete(current.Parent.RightChild);
+                    return true;
+                }
+                //Move value up to this node and delete the leftmost child
+                current.Key = successor.Key;
+                current.Value = successor.Value;
+
+                //Watch out for the case where the lefttmost child had a right child
+                successor.Parent.LeftChild = successor.Parent.LeftChild.HasChildren ? successor.RightChild : null;
+                this.AfterDelete(current);
+                return true;
+            }
+            //Must be an external node
+            //Thus just set the appropriate child of the parent to be null
+            if (c < 0)
+            {
+                current.Parent.LeftChild = null;
+                        this.AfterDelete(current.Parent);
+                return true;
+            }
+            if (c > 0)
+            {
+                current.Parent.RightChild = null;
+                        this.AfterDelete(current.Parent);
+                return true;
+            }
+            //Root of tree is only way we can get here so just
+            //set root to null
+            this.Root = null;
+            return true;
+        }
+
+        /// <summary>
+        /// Finds the leftmost child of the given node
+        /// </summary>
+        /// <param name="node">Node</param>
+        /// <returns></returns>
+        protected IBinaryTreeNode<TKey, TValue> FindLeftmostChild(IBinaryTreeNode<TKey, TValue> node)
+        {
+            while (node.LeftChild != null)
+            {
+                node = node.LeftChild;
+            }
+            return node;
+        }
+
+        /// <summary>
+        /// Finds the rightmost child of the given node
+        /// </summary>
+        /// <param name="node">Node</param>
+        /// <returns></returns>
+        protected IBinaryTreeNode<TKey, TValue> FindRightmostChild(IBinaryTreeNode<TKey, TValue> node)
+        {
+            while (node.RightChild != null)
+            {
+                node = node.RightChild;
+            }
+            return node;
+        }
+
+        /// <summary>
+        /// Virtual method that can be used by derived implementations to perform tree balances after a delete
+        /// </summary>
+        /// <param name="node">Node at which the deletion happened</param>
+        protected virtual void AfterDelete(IBinaryTreeNode<TKey, TValue> node) { }
+
+        /// <summary>
+        /// Determines whether a given Key exists in the Tree
+        /// </summary>
+        /// <param name="key">Key</param>
+        /// <returns>True if the key exists in the Tree</returns>
+        public virtual bool ContainsKey(TKey key)
+        {
+            return this.Find(key) != null;
+        }
+
+        /// <summary>
+        /// Gets/Sets the value for a key
+        /// </summary>
+        /// <param name="key">Key</param>
+        /// <returns>Returns the value associated with the key</returns>
+        /// <exception cref="KeyNotFoundException">Thrown if the key doesn't exist</exception>
+        public TValue this[TKey key]
+        {
+            get
+            {
+                IBinaryTreeNode<TKey, TValue> n = this.Find(key);
+                if (n != null)
+                {
+                    return n.Value;
+                }
+                throw new KeyNotFoundException();
+            }
+            set
+            {
+                bool created = false;
+                IBinaryTreeNode<TKey, TValue> n = this.MoveToNode(key, out created);
+                if (n != null)
+                {
+                    n.Value = value;
+                }
+                else
+                {
+                    throw new KeyNotFoundException();
+                }
+            }
+        }
+
+        /// <summary>
+        /// Tries to get a value based on a key
+        /// </summary>
+        /// <param name="key">Key</param>
+        /// <param name="value">Value or default for the value type if the key is not present</param>
+        /// <returns>True if there is a value associated with the key</returns>
+        public bool TryGetValue(TKey key, out TValue value)
+        {
+            IBinaryTreeNode<TKey, TValue> n = this.Find(key);
+            if (n != null)
+            {
+                value = n.Value;
+                return true;
+            }
+            value = default(TValue);
+            return false;
+        }
+
+        /// <summary>
+        /// Tries to move to a node based on its index
+        /// </summary>
+        /// <param name="index">Index</param>
+        /// <returns>Node</returns>
+        /// <exception cref="IndexOutOfRangeException">Thrown if the index is out of range</exception>
+        protected TNode MoveToIndex(int index)
+        {
+            if (this.Root == null) throw new IndexOutOfRangeException();
+            int count = this.Root.Size;
+            if (index < 0 || index >= count) throw new IndexOutOfRangeException();
+
+            // Special cases
+            // Index 0 and only one node, return the root
+            if (index == 0 && count == 1) return this.Root;
+            // Index 0, return the left most child
+            if (index == 0) return FindLeftmostChild(this.Root);
+            // Index == count - 1, return the right most child
+            if (index == 0) return FindRightmostChild(this.Root);
+
+            long baseIndex = 0;
+            TNode currentNode = this.Root;
+            while (true)
+            {
+                long currentIndex = currentNode.LeftChild != null ? baseIndex + currentNode.LeftChild.Size : baseIndex;
+                if (currentIndex == index) return currentNode;
+
+                if (currentIndex > index)
+                {
+                    // We're at a node where our calculated index is greater than the desired so need to move to the left sub-tree
+                    currentNode = (TNode) currentNode.LeftChild;
+                    continue;
+                }
+
+                // We're at a node where our calculated index is less than the desired so need to move to the right sub-tree
+                // Plus we need to adjust the base appropriately
+                if (currentNode.RightChild != null)
+                {
+                    currentNode = (TNode)currentNode.RightChild;
+                    baseIndex = currentIndex + 1;
+                    continue;
+                }
+                throw new InvalidOperationException();
+            }
+        }
+
+        public TValue GetValueAt(int index)
+        {
+            TNode node = this.MoveToIndex(index);
+            return node.Value;
+        }
+
+        public void SetValueAt(int index, TValue value)
+        {
+            TNode node = this.MoveToIndex(index);
+            node.Value = value;
+        }
+
+        public void RemoveAt(int index)
+        {
+            TNode node = this.MoveToIndex(index);
+            int c = node.Parent != null ? this._comparer.Compare(node.Key, node.Parent.Key) : 0;
+            this.RemoveNode(node, c);
+        }
+
+        /// <summary>
+        /// Gets the Nodes of the Tree
+        /// </summary>
+        public IEnumerable<IBinaryTreeNode<TKey, TValue>> Nodes
+        {
+            get { return (IEnumerable<TNode>) new NodesEnumerable<TNode, TKey, TValue>(this); }
+                return (IEnumerable<IBinaryTreeNode<TKey, TValue>>)new NodesEnumerable<IBinaryTreeNode<TKey, TValue>, TKey, TValue>(this);
+        }
+
+        /// <summary>
+        /// Gets the Keys of the Tree
+        /// </summary>
+        public IEnumerable<TKey> Keys
+        {
+            get
+            {
+                return (from n in this.Nodes
+                    select n.Key);
+            }
+        }
+
+        /// <summary>
+        /// Gets the Values of the Tree
+        /// </summary>
+        public IEnumerable<TValue> Values
+        {
+            get
+            {
+                return (from n in this.Nodes
+                    select n.Value);
+            }
+        }
+
+        /// <summary>
+        /// Clears the tree
+        /// </summary>
+        public void Clear()
+        {
+            this.Root = null;
+            this.AfterClear();
+        }
+
+        /// <summary>
+        /// Virtual method that can be used by derived implementations to perform clean up after a clear
+        /// </summary>
+        protected virtual void AfterClear() {}
+    }
 }